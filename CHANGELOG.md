# Changelog

All notable changes to this project will be documented in this file.

<<<<<<< HEAD
=======
## [v1.1.0] - 2024-02-28
### Added
- Exponential transport loss factor
  - added test 
- Saving units of parameters and variables and accessing them in results

### Fixed
- Docstring reading in results
- Minor bug fixes
  
### Changed
- Result handling
- Parameter names:
  - `set_carriers`:
    - `carbon_intensity` to `carbon_intensity_carrier`
  - `set_technologies`:
    - `carbon_intensity` to `carbon_intensity_technology`
  - `set_storage_technologies`:
    - `capex_specific` to `capex_specific_storage`
    - `capex_specific_energy` to `capex_specific_storage_energy`
  - `set_transport_technologies`:
    - `transport_loss_factor` to `transport_loss_factor_linear`
- Move `use_capacities_existing` to `system`
      
### Removed
- "linopy" name in environment
- Solver options from default config
  
## [v1.0.3] - 2024-02-14 ❤️
### Added
- Flexible `results.py` structure with abstract solution loader
- `comparison` module

### Removed
- standard plots
  
>>>>>>> 39601d34
## [v1.0.2] - 2024-01-29
### Added
- compare parameters with different shapes in `r.compare_model_parameters()`
  
### Fixed
- Writing IIS to file
- set expansion of `set_technologies` in scenario routine

### Changed
- convert `how_to_zen-garden.pdf` and `dataset_creation_tutorial.pdf` into `.md`

## [v1.0.1] - 2024-01-02
### Added
- Unit consistency checks: Check that all units are internally consistent across parameters
  
### Fixed
- Bug fix of numerical values regarding construction time:
1. Sometimes forced the capacity additions in the last and the second last time step to be equal
2. construction time was one period too short
- Bug fix of the lifetime of existing capacities (existed one period longer than desired)
- Adapted the tests accordingly

### Changed
- Simplified calculation of lifetime and construction time (Issue [#257])
- Sped up parameter and constraint construction by removing time step encoder-decoder (Issue [#362])

## [v1.0.0] - 2023-12-11

Beginning of versioning.

### Added
- Internal calculation of haversine distance (Issue [#310])
- Retrofitting

### Fixed
- Fix unit handling for singular dimensionality matrices
- Smaller fixes
  
### Changed
- `attributes.json` instead of `attributes.csv` (Issue [#339])
- `energy_system` instead of `system_specification`

### Removed
- PWA of conversion factor (Issue [#343])
- Technology-dependent time steps (Issue [#290])
- Don't show plots in tests anymore<|MERGE_RESOLUTION|>--- conflicted
+++ resolved
@@ -2,8 +2,6 @@
 
 All notable changes to this project will be documented in this file.
 
-<<<<<<< HEAD
-=======
 ## [v1.1.0] - 2024-02-28
 ### Added
 - Exponential transport loss factor
@@ -40,7 +38,6 @@
 ### Removed
 - standard plots
   
->>>>>>> 39601d34
 ## [v1.0.2] - 2024-01-29
 ### Added
 - compare parameters with different shapes in `r.compare_model_parameters()`
