--- conflicted
+++ resolved
@@ -1,10 +1,10 @@
-name: zen-garden-test
+name: zen-garden
 channels:
   - conda-forge
   - gurobi
 dependencies:
   - python=3.11
-  - xarray<=2024.5.0
+  - xarray
   - cython
   - pytest
   - pip
@@ -27,12 +27,7 @@
       - ordered-set
       - pyogrio
       - psutil
-<<<<<<< HEAD
-      - linopy
-      - highspy
-=======
       - linopy<=0.3.10
->>>>>>> c24bf072
       - sphinx
       - myst-parser
       - -e .
