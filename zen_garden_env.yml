--- conflicted
+++ resolved
@@ -1,23 +1,17 @@
-name: zen-garden_Jan2025
+name: zen-garden
 channels:
   - conda-forge
   - gurobi
 dependencies:
   - pip
-<<<<<<< HEAD
   - python=3.12
   - geopandas
   - ipython
   - utm
   - grid-strategy
   - openpyxl
-=======
-  - python
->>>>>>> 0495de91
   - pip:
       - -e .[dev,vis,gurobipy,docs]
 
 # conda env create -f zen_garden_env.yml
-# conda remove --name zen-garden --all
-# -channels --> gurobi
-#,gurobipy+# conda remove --name zen-garden --all