--- conflicted
+++ resolved
@@ -4,24 +4,7 @@
   - gurobi
 dependencies:
   - pip
-<<<<<<< HEAD
-  - numpy<=1.26.4
-  - pandas
-  - scipy
-  - coverage
-  - glpk
-  - pint
-  - matplotlib
-  - gurobi
-  - pytables
-  - pydantic
-  - requests
-  - ipykernel
-  - tqdm
-  - ipython
-=======
   - python=3.11
->>>>>>> b995f40a
   - pip:
       - -e .[dev,vis,gurobipy]
 
