"""
:Title:        ZEN-GARDEN
:Created:      October-2021
:Authors:      Jacob Mannhardt (jmannhardt@ethz.ch),
            Alissa Ganter (aganter@ethz.ch)
:Organization: Laboratory of Reliability and Risk Engineering, ETH Zurich

Class defining the Concrete optimization model.
The class takes as inputs the properties of the optimization problem. The properties are saved in the
dictionaries analysis and system which are passed to the class. After initializing the Concrete model, the
class adds carriers and technologies to the Concrete model and returns the Concrete optimization model.
The class also includes a method to solve the optimization problem.
"""
import cProfile
import logging
import os
from collections import defaultdict

import linopy as lp
import numpy as np
import pandas as pd

from .objects.component import Parameter, Variable, Constraint, IndexSet
from .objects.element import Element
from .objects.energy_system import EnergySystem
from .objects.technology.technology import Technology
from ..preprocess.functions.time_series_aggregation import TimeSeriesAggregation
from ..preprocess.prepare import Prepare


class OptimizationSetup(object):
    """setup optimization setup """
    # dict of element classes, this dict is filled in the __init__ of the package
    dict_element_classes = {}

    def __init__(self, analysis: dict, prepare: Prepare):
        """
        instantiates an optimization setup object

        :param analysis: dictionary defining the analysis framework
        :param prepare: object of the Prepare class
        """
        self.prepare = prepare
        self.analysis = analysis
        self.system = prepare.system
        self.paths = prepare.paths
        self.solver = prepare.solver

        # empty dict of elements (will be filled with class_name: instance_list)
        self.dict_elements = defaultdict(list)
        # pe.ConcreteModel
        self.model = None
        # the components
        self.variables = None
        self.parameters = None
        self.constraints = None
        self.sets = None

        # sorted list of class names
        element_classes = self.dict_element_classes.keys()
        carrier_classes = [element_name for element_name in element_classes if "Carrier" in element_name]
        technology_classes = [element_name for element_name in element_classes if "Technology" in element_name]
        self.element_list = technology_classes + carrier_classes

        # step of optimization horizon
        self.step_horizon = 0

        # Init the energy system
        self.energy_system = EnergySystem(optimization_setup=self)

        # The time series aggregation
        self.time_series_aggregation = None

        # set base scenario
        self.set_base_configuration()

        # add Elements to optimization
        self.add_elements()

    def add_elements(self):
        """This method sets up the parameters, variables and constraints of the carriers of the optimization problem.

        :param analysis: dictionary defining the analysis framework
        :param system: dictionary defining the system"""
        logging.info("\n--- Add elements to model--- \n")

        for element_name in self.element_list:
            element_class = self.dict_element_classes[element_name]
            element_name = element_class.label
            element_set = self.system[element_name]

            # before adding the carriers, get set_carriers and check if carrier data exists
            if element_name == "set_carriers":
                element_set = self.energy_system.set_carriers
                self.system["set_carriers"] = element_set
                self.prepare.check_existing_carrier_data(self.system)

            # check if element_set has a subset and remove subset from element_set
            if element_name in self.analysis["subsets"].keys():
                element_subset = []
                for subset in self.analysis["subsets"][element_name]:
                    element_subset += [item for item in self.system[subset]]
                element_set = list(set(element_set) - set(element_subset))

            element_set.sort()
            # add element class
            for item in element_set:
                self.add_element(element_class, item)
        if self.solver["recommend_base_units"]:
            self.energy_system.unit_handling.recommend_base_units(immutable_unit=self.solver["immutable_unit"],
                                                                  unit_exps=self.solver["range_unit_exponents"])
        # conduct time series aggregation
        self.time_series_aggregation = TimeSeriesAggregation(energy_system=self.energy_system)

    def add_element(self, element_class, name):
        """
        Adds an element to the element_dict with the class labels as key

        :param element_class: Class of the element
        :param name: Name of the element
        """
        # get the instance
        instance = element_class(name, self)
        # add to class specific list
        self.dict_elements[element_class.__name__].append(instance)
        # Add the instance to all parents as well
        for cls in element_class.__mro__:
            if not cls == element_class:
                self.dict_elements[cls.__name__].append(instance)

    def get_all_elements(self, cls):
        """ get all elements of the class in the enrgysystem.

        :param cls: class of the elements to return
        :return list of elements in this class """
        return self.dict_elements[cls.__name__]

    def get_all_names_of_elements(self, cls):
        """ get all names of elements in class.

        :param cls: class of the elements to return
        :return names_of_elements: list of names of elements in this class """
        _elements_in_class = self.get_all_elements(cls=cls)
        names_of_elements = []
        for _element in _elements_in_class:
            names_of_elements.append(_element.name)
        return names_of_elements

    def get_element(self, cls, name: str):
<<<<<<< HEAD
        """ get single element in class by name. Inherited by child classes.
=======
        """ get single element in class by name.
>>>>>>> 72c124a5

        :param name: name of element
        :param cls: class of the elements to return
        :return element: return element whose name is matched """
        for element in self.get_all_elements(cls=cls):
            if element.name == name:
                return element
        return None

    def get_element_class(self, name: str):
        """ get element class by name. If not an element class, return None

        :param name: name of element class
        :return element_class: return element whose name is matched """
        element_classes = {self.dict_element_classes[class_name].label:self.dict_element_classes[class_name] for class_name in self.dict_element_classes}
        if name in element_classes.keys():
            return element_classes[name]
        else:
            return None

    def get_attribute_of_all_elements(self, cls, attribute_name: str, capacity_types=False,
                                      return_attribute_is_series=False):
        """ get attribute values of all elements in a class

        :param cls: class of the elements to return
        :param attribute_name: str name of attribute
        :param capacity_types: boolean if attributes extracted for all capacity types
        :param return_attribute_is_series: boolean if information on attribute type is returned
        :return dict_of_attributes: returns dict of attribute values
        :return attribute_is_series: return information on attribute type """

        _class_elements = self.get_all_elements(cls=cls)
        dict_of_attributes = {}
        attribute_is_series = False
        for _element in _class_elements:
            if not capacity_types:
                dict_of_attributes, attribute_is_series = self.append_attribute_of_element_to_dict(_element, attribute_name, dict_of_attributes)
            # if extracted for both capacity types
            else:
                for capacity_type in self.system["set_capacity_types"]:
                    # append energy only for storage technologies
                    if capacity_type == self.system["set_capacity_types"][0] or _element.name in self.system["set_storage_technologies"]:
                        dict_of_attributes, attribute_is_series = self.append_attribute_of_element_to_dict(_element, attribute_name, dict_of_attributes, capacity_type)
        if return_attribute_is_series:
            return dict_of_attributes, attribute_is_series
        else:
            return dict_of_attributes

    def append_attribute_of_element_to_dict(self, _element, attribute_name, dict_of_attributes, capacity_type=None):
        """ get attribute values of all elements in this class

        :param _element: element of class
        :param attribute_name: str name of attribute
        :param dict_of_attributes: dict of attribute values
        :param capacity_type: capacity type for which attribute extracted. If None, not listed in key
        :return dict_of_attributes: returns dict of attribute values """

        attribute_is_series = False
        # add Energy for energy capacity type
        if capacity_type == self.system["set_capacity_types"][1]:
            attribute_name += "_energy"
        assert hasattr(_element, attribute_name), f"Element {_element.name} does not have attribute {attribute_name}"
        _attribute = getattr(_element, attribute_name)
        assert not isinstance(_attribute, pd.DataFrame), f"Not yet implemented for pd.DataFrames. Wrong format for element {_element.name}"
        # add attribute to dict_of_attributes
        if _attribute is None:
            return dict_of_attributes, False
        elif isinstance(_attribute, dict):
            dict_of_attributes.update({(_element.name,) + (key,): val for key, val in _attribute.items()})
        elif isinstance(_attribute, pd.Series) and "pwa" not in attribute_name:
            if capacity_type:
                _combined_key = (_element.name, capacity_type)
            else:
                _combined_key = _element.name
            if len(_attribute) > 1:
                dict_of_attributes[_combined_key] = _attribute
                attribute_is_series = True
            else:
                dict_of_attributes[_combined_key] = _attribute.squeeze()
                attribute_is_series = False
        elif isinstance(_attribute, int):
            if capacity_type:
                dict_of_attributes[(_element.name, capacity_type)] = [_attribute]
            else:
                dict_of_attributes[_element.name] = [_attribute]
        else:
            if capacity_type:
                dict_of_attributes[(_element.name, capacity_type)] = _attribute
            else:
                dict_of_attributes[_element.name] = _attribute
        return dict_of_attributes, attribute_is_series

    def get_attribute_of_specific_element(self, cls, element_name: str, attribute_name: str):
        """ get attribute of specific element in class

        :param cls: class of the elements to return
        :param element_name: str name of element
        :param attribute_name: str name of attribute
        :return attribute_value: value of attribute"""
        # get element
        _element = self.get_element(cls, element_name)
        # assert that _element exists and has attribute
        assert _element, f"Element {element_name} not in class {cls.__name__}"
        assert hasattr(_element, attribute_name), f"Element {element_name} does not have attribute {attribute_name}"
        attribute_value = getattr(_element, attribute_name)
        return attribute_value

    def construct_optimization_problem(self):
        """ constructs the optimization problem """
        # create empty ConcreteModel
        if self.solver["solver_dir"] is not None and not os.path.exists(self.solver["solver_dir"]):
            os.makedirs(self.solver["solver_dir"])
        self.model = lp.Model(solver_dir=self.solver["solver_dir"])
        # we need to reset the components to not carry them over
        self.sets = IndexSet()
        self.variables = Variable(self.sets)
        self.parameters = Parameter(self.sets)
        self.constraints = Constraint(self.sets)
        # define and construct components of self.model
        Element.construct_model_components(self)
        # find smallest and largest coefficient and RHS
        self.analyze_numerics()

    def get_optimization_horizon(self):
        """ returns list of optimization horizon steps """
        # if using rolling horizon
        if self.system["use_rolling_horizon"]:
            self.years_in_horizon = self.system["years_in_rolling_horizon"]
            _time_steps_yearly = self.energy_system.set_time_steps_yearly
            self.steps_horizon = {year: list(range(year, min(year + self.years_in_horizon, max(_time_steps_yearly) + 1))) for year in _time_steps_yearly}
        # if no rolling horizon
        else:
            self.years_in_horizon = len(self.energy_system.set_time_steps_yearly)
            self.steps_horizon = {0: self.energy_system.set_time_steps_yearly}
        return list(self.steps_horizon.keys())

    def set_base_configuration(self, scenario="", elements={}):
        """set base configuration

        :param scenario: name of base scenario
        :param elements: elements in base configuration """
        self.base_scenario = scenario
        self.base_configuration = elements

    def restore_base_configuration(self, scenario, elements):
        """restore default configuration

        :param scenario: scenario name
        :param elements: dictionary of scenario dependent elements and parameters"""
        if not scenario == self.base_scenario:
            # restore base configuration
            self.overwrite_params(self.base_scenario, self.base_configuration)
            # continuously update base_configuration so all parameters are reset to their base value after being changed
            for element_name, params in elements.items():
                if element_name not in self.base_configuration.keys():
                    self.base_configuration[element_name] = params
                else:
                    for param in params:
                        if param not in self.base_configuration[element_name]:
                            self.base_configuration[element_name].append(param)

    def overwrite_params(self, scenario, elements):
        """overwrite scenario dependent parameters

        :param scenario: scenario name
        :param elements: dictionary of scenario dependent elements and parameters"""
        if scenario != "":
            scenario = "_" + scenario
        # list of parameters with raw_time_series
        conduct_tsa = False
        # overwrite scenario dependent parameter values for all elements
        for element_name, params in elements.items():
            if element_name == "EnergySystem":
                element = self.energy_system
            else:
                element = self.get_element(Element, element_name)
            if element is None:
                logging.warning(f"Cannot update params {params} of element {element_name} because element does not exist. Skipped.")
                continue
            # overwrite scenario dependent parameters
            for param in params:
                assert "pwa" not in param, "Scenarios are not implemented for piece-wise affine parameters."
                file_name = param
                if "yearly_variation" in param:
                    param = param.replace("_yearly_variation", "")
                    file_name = param
                # get old param value
                _old_param = getattr(element, param)
                _index_names = _old_param.index.names
                _index_sets = [index_set for index_set, index_name in element.data_input.index_names.items() if index_name in _index_names]
                _time_steps = None
                # if existing capacity is changed, set_technologies_existing, existing lifetime, and capexExistingCapacity have to be updated as well
                if "set_technologies_existing" in _index_sets:
                    # update set_technologies_existing and lifetime_existing
                    _technologies_existing = element.data_input.extract_set_technologies_existing(scenario=scenario)
                    setattr(element, "set_technologies_existing", _technologies_existing)
                    _lifetime_existing = element.data_input.extract_lifetime_existing(param, index_sets=_index_sets, scenario=scenario)
                    setattr(element, "lifetime_existing", _lifetime_existing)
                # set new parameter value
                if hasattr(element, "raw_time_series") and param in element.raw_time_series.keys():
                    conduct_tsa = True
                    _time_steps = self.energy_system.set_base_time_steps_yearly
                    element.raw_time_series[param] = element.data_input.extract_input_data(file_name, index_sets=_index_sets, time_steps=_time_steps, scenario=scenario)
                else:
                    assert isinstance(_old_param, pd.Series) or isinstance(_old_param, pd.DataFrame), f"Param values of '{param}' have to be a pd.DataFrame or pd.Series."
                    if "time" in _index_names:
                        _time_steps = self.energy_system.set_base_time_steps_yearly
                    elif "year" in _index_names:
                        _time_steps = self.energy_system.set_time_steps_yearly_entire_horizon
                    _new_param = element.data_input.extract_input_data(file_name, index_sets=_index_sets, time_steps=_time_steps, scenario=scenario)
                    setattr(element, param, _new_param)
                    # if existing capacity is changed, capex_capacity_existing also has to be updated
                    if "capacity_existing" in param:
                        storage_energy = False
                        if element in self.energy_system.system["set_storage_technologies"]:
                            storage_energy = True
                        _capex_capacities_existing = element.calculate_capex_of_capacities_existing(storage_energy=storage_energy)
                        setattr(element, "capex_capacity_existing", _capex_capacities_existing)
        # if scenario contains timeSeries dependent params conduct tsa
        if conduct_tsa:
            # we need to reset the Aggregation because the energy system might have changed
            self.time_series_aggregation = TimeSeriesAggregation(energy_system=self.energy_system)
            self.time_series_aggregation.conduct_tsa()

    def overwrite_time_indices(self, step_horizon):
        """ select subset of time indices, matching the step horizon

        :param step_horizon: step of the rolling horizon """

        if self.system["use_rolling_horizon"]:
            _time_steps_yearly_horizon = self.steps_horizon[step_horizon]
            _base_time_steps_horizon = self.energy_system.time_steps.decode_yearly_time_steps(_time_steps_yearly_horizon)
            # overwrite time steps of each element
            for element in self.get_all_elements(Element):
                element.overwrite_time_steps(_base_time_steps_horizon)
            # overwrite base time steps and yearly base time steps
            _new_base_time_steps_horizon = _base_time_steps_horizon.squeeze().tolist()
            if not isinstance(_new_base_time_steps_horizon, list):
                _new_base_time_steps_horizon = [_new_base_time_steps_horizon]
            self.energy_system.set_base_time_steps = _new_base_time_steps_horizon
            self.energy_system.set_time_steps_yearly = _time_steps_yearly_horizon

    def analyze_numerics(self):
        """ get largest and smallest matrix coefficients and RHS """
        if self.solver["analyze_numerics"]:
            largest_rhs = [None, 0]
            smallest_rhs = [None, np.inf]
            largest_coeff = [None, 0]
            smallest_coeff = [None, np.inf]

            for cname in self.model.constraints:
                cons = self.model.constraints[cname]
                # get smallest coeff and corresponding variable
                coeffs = np.abs(cons.lhs.coeffs.data)
                coeffs_flat = coeffs.ravel()
                coeffs_reshaped = coeffs.reshape(-1, coeffs.shape[-1])
                # filter
                sorted_args = np.argsort(coeffs_flat)
                coeffs_sorted = coeffs_flat[sorted_args]
                mask = np.isfinite(coeffs_sorted) & (coeffs_sorted != 0.0)
                coeffs_sorted = coeffs_sorted[mask]

                # check if there is something left
                if coeffs_sorted.size == 0:
                    continue

                # get min max
                coeff_min = coeffs_sorted[0]
                coeff_max = coeffs_sorted[-1]
                if not ((0.0 < coeff_min < smallest_coeff[1]) or (coeff_max > largest_coeff[1])):
                    continue
                # same for variables
                variables = cons.lhs.vars.data
                variables_flat = variables.ravel()
                variables_reshaped = variables.reshape(-1, variables.shape[-1])
                variables_sorted = variables_flat[sorted_args]
                variables_sorted = variables_sorted[mask]
                var_min = variables_sorted[0]
                var_max = variables_sorted[-1]

                # extract the coords, note that the ordering of cons.coords and cons.lhs.coords can be different
                coords_idx_min = np.where((variables == var_min) & (coeffs == coeff_min))
                coords_min = [cons.lhs.coords.indexes[dim][idx[0]] for dim, idx in zip(cons.lhs.coords.dims, coords_idx_min[:-1])]
                coords_idx_max = np.where((variables == var_max) & (coeffs == coeff_max))
                coords_max = [cons.lhs.coords.indexes[dim][idx[0]] for dim, idx in zip(cons.lhs.coords.dims, coords_idx_max[:-1])]
                if 0.0 < coeff_min < smallest_coeff[1]:
                    smallest_coeff[0] = (f"{cons.name}{coords_min}", lp.constraints.print_single_expression([coeff_min], [var_min], self.model))
                    smallest_coeff[1] = coeff_min
                if coeff_max > largest_coeff[1]:
                    largest_coeff[0] = (f"{cons.name}{coords_max}", lp.constraints.print_single_expression([coeff_max], [var_max], self.model))
                    largest_coeff[1] = coeff_max

                # smallest and largest rhs
                rhs = cons.rhs.data.ravel()
                # get first argument for non nan non zero element
                rhs_sorted = np.sort(rhs)
                rhs_sorted = rhs_sorted[np.isfinite(rhs_sorted) & (rhs_sorted > 0)]
                if rhs_sorted.size == 0:
                    continue
                rhs_min = rhs_sorted[0]
                rhs_max = rhs_sorted[-1]

                # get coords for rhs_min and rhs_max
                coords_idx_min = np.where(cons.rhs.data == rhs_min)
                coords_min = [cons.rhs.coords.indexes[dim][idx[0]] for dim, idx in zip(cons.rhs.coords.dims, coords_idx_min)]
                coords_idx_max = np.where(cons.rhs.data == rhs_max)
                coords_max = [cons.rhs.coords.indexes[dim][idx[0]] for dim, idx in zip(cons.rhs.coords.dims, coords_idx_max)]

                if 0.0 < rhs_min < smallest_rhs[1]:
                    smallest_rhs[0] = f"{cons.name}{coords_min}"
                    smallest_rhs[1] = rhs_min
                if np.inf > rhs_max > largest_rhs[1]:
                    largest_rhs[0] = f"{cons.name}{coords_max}"
                    largest_rhs[1] = rhs_max

            logging.info(
                f"Numeric Range Statistics:\nLargest Matrix Coefficient: {largest_coeff[1]} in {largest_coeff[0]}\nSmallest Matrix Coefficient: {smallest_coeff[1]} in {smallest_coeff[0]}\nLargest RHS: {largest_rhs[1]} in {largest_rhs[0]}\nSmallest RHS: {smallest_rhs[1]} in {smallest_rhs[0]}")

    def solve(self, solver):
        """Create model instance by assigning parameter values and instantiating the sets

        :param solver: dictionary containing the solver settings """
        solver_name = solver["name"]
        # remove options that are None
        solver_options = {key: solver["solver_options"][key] for key in solver["solver_options"] if solver["solver_options"][key] is not None}

        logging.info(f"\n--- Solve model instance using {solver_name} ---\n")
        # disable logger temporarily
        logging.disable(logging.WARNING)

        if solver_name == "gurobi":
            self.model.solve(solver_name=solver_name, io_api=self.solver["io_api"],
                             keep_files=self.solver["keep_files"], sanitize_zeros=True,
                             # write an ILP file to print the IIS if infeasible
                             # (gives Warning: unable to write requested result file ".//outputs//logs//model.ilp" if feasible)
                             ResultFile=f"{os.path.dirname(solver['solver_options']['logfile'])}//infeasible_model_IIS.ilp",
                             # remaining kwargs are passed to the solver
                             **solver_options)
        else:
            self.model.solve(solver_name=solver_name, io_api=self.solver["io_api"],
                             keep_files=self.solver["keep_files"], sanitize_zeros=True)
        # enable logger
        logging.disable(logging.NOTSET)
        # write IIS
        if self.model.termination_condition == 'optimal':
            self.optimality = True
        elif self.model.termination_condition == "suboptimal":
            logging.info("The optimization is suboptimal")
            self.optimality = True
        else:
            logging.info("The optimization is infeasible or unbounded, or finished with an error")
            self.optimality = False

    def add_new_capacity_addition(self, step_horizon):
        """ adds the newly built capacity to the existing capacity

        :param step_horizon: step of the rolling horizon """
        if self.system["use_rolling_horizon"]:
            if step_horizon != self.energy_system.set_time_steps_yearly_entire_horizon[-1]:
                capacity_addition = self.model.solution["capacity_addition"].to_series().dropna()
                invest_capacity = self.model.solution["capacity_investment"].to_series().dropna()
                cost_capex = self.model.solution["cost_capex"].to_series().dropna()
                rounding_value = 10 ** (-self.solver["rounding_decimal_points"])
                capacity_addition[capacity_addition <= rounding_value] = 0
                invest_capacity[invest_capacity <= rounding_value] = 0
                cost_capex[cost_capex <= rounding_value] = 0
                base_time_steps = self.energy_system.time_steps.decode_yearly_time_steps([step_horizon])
                for tech in self.get_all_elements(Technology):
                    # new capacity
                    capacity_addition_tech = capacity_addition.loc[tech.name].unstack()
                    capacity_investment = invest_capacity.loc[tech.name].unstack()
                    cost_capex_tech = cost_capex.loc[tech.name].unstack()
                    tech.add_new_capacity_addition_tech(capacity_addition_tech, cost_capex_tech, base_time_steps)
                    tech.add_new_capacity_investment(capacity_investment, step_horizon)
            else:
                # TODO clean up
                # reset to initial values
                for tech in self.get_all_elements(Technology):
                    # extract existing capacity
                    set_location = tech.location_type
                    set_time_steps_yearly = self.energy_system.set_time_steps_yearly_entire_horizon
                    tech.set_technologies_existing = tech.data_input.extract_set_technologies_existing()
                    tech.capacity_existing = tech.data_input.extract_input_data(
                        "capacity_existing",index_sets=[set_location,"set_technologies_existing"])
                    tech.capacity_investment_existing = tech.data_input.extract_input_data(
                        "capacity_investment_existing",index_sets=[set_location,"set_time_steps_yearly"],time_steps=set_time_steps_yearly)
                    tech.lifetime_existing = tech.data_input.extract_lifetime_existing(
                        "capacity_existing", index_sets=[set_location, "set_technologies_existing"])
                    # calculate capex of existing capacity
                    tech.capex_capacity_existing = tech.calculate_capex_of_capacities_existing()
                    if tech.__class__.__name__ == "StorageTechnology":
                        tech.capacity_existing_energy = tech.data_input.extract_input_data(
                            "capacity_existing_energy",index_sets=["set_nodes","set_technologies_existing"])
                        tech.capacity_investment_existing_energy = tech.data_input.extract_input_data(
                            "capacity_investment_existing_energy", index_sets=["set_nodes", "set_time_steps_yearly"],
                            time_steps=set_time_steps_yearly)
                        tech.capex_capacity_existing_energy = tech.calculate_capex_of_capacities_existing(storage_energy=True)

    def add_carbon_emission_cumulative(self, step_horizon):
        """ overwrite previous carbon emissions with cumulative carbon emissions

        :param step_horizon: step of the rolling horizon """
        if self.system["use_rolling_horizon"]:
            if step_horizon != self.energy_system.set_time_steps_yearly_entire_horizon[-1]:
                interval_between_years = self.energy_system.system["interval_between_years"]
                _carbon_emissions_cumulative = self.model.solution["carbon_emissions_cumulative"].loc[step_horizon].item()
                carbon_emissions = self.model.solution["carbon_emissions_total"].loc[step_horizon].item()
                # carbon_emissions_overshoot = self.model.solution["carbon_emissions_overshoot"].loc[step_horizon].item()
                self.energy_system.carbon_emissions_cumulative_existing = _carbon_emissions_cumulative + carbon_emissions * (interval_between_years - 1)
            else:
                self.energy_system.carbon_emissions_cumulative_existing = self.energy_system.data_input.extract_input_data(
                    "carbon_emissions_cumulative_existing",index_sets=[])

    def initialize_component(self, calling_class, component_name, index_names=None, set_time_steps=None, capacity_types=False):
        """ this method initializes a modeling component by extracting the stored input data.

        :param calling_class: class from where the method is called
        :param component_name: name of modeling component
        :param index_names: names of index sets, only if calling_class is not EnergySystem
        :param set_time_steps: time steps, only if calling_class is EnergySystem
        :param capacity_types: boolean if extracted for capacities
        :return component_data: data to initialize the component """
        # if calling class is EnergySystem
        if calling_class == EnergySystem:
            component = getattr(self.energy_system, component_name)
            if index_names is not None:
                index_list = index_names
            elif set_time_steps is not None:
                index_list = [set_time_steps]
            else:
                index_list = []
            if set_time_steps:
                component_data = component[self.sets[set_time_steps]]
            elif type(component) == float:
                component_data = component
            else:
                component_data = component.squeeze()
        else:
            component_data, attribute_is_series = self.get_attribute_of_all_elements(calling_class, component_name, capacity_types=capacity_types, return_attribute_is_series=True)
            index_list = []
            if index_names:
                custom_set, index_list = calling_class.create_custom_set(index_names, self)
                if np.size(custom_set):
                    if attribute_is_series:
                        component_data = pd.concat(component_data, keys=component_data.keys())
                    else:
                        component_data = pd.Series(component_data)
                    component_data = self.check_for_subindex(component_data, custom_set)
            elif attribute_is_series:
                component_data = pd.concat(component_data, keys=component_data.keys())
            if not index_names:
                logging.warning(f"Initializing a parameter ({component_name}) without the specifying the index names will be deprecated!")

        return component_data, index_list

    def check_for_subindex(self, component_data, custom_set):
        """ this method checks if the custom_set can be a subindex of component_data and returns subindexed component_data

        :param component_data: extracted data as pd.Series
        :param custom_set: custom set as subindex of component_data
        :return component_data: extracted subindexed data as pd.Series """
        # if custom_set is subindex of component_data, return subset of component_data
        try:
            if len(component_data) == len(custom_set) and len(custom_set[0]) == len(component_data.index[0]):
                return component_data
            else:
                return component_data[custom_set]
        # else delete trivial index levels (that have a single value) and try again
        except:
            _custom_index = pd.Index(custom_set)
            _reduced_custom_index = _custom_index.copy()
            for _level, _shape in enumerate(_custom_index.levshape):
                if _shape == 1:
                    _reduced_custom_index = _reduced_custom_index.droplevel(_level)
            try:
                component_data = component_data[_reduced_custom_index]
                component_data.index = _custom_index
                return component_data
            except KeyError:
                raise KeyError(f"the custom set {custom_set} cannot be used as a subindex of {component_data.index}")<|MERGE_RESOLUTION|>--- conflicted
+++ resolved
@@ -147,11 +147,7 @@
         return names_of_elements
 
     def get_element(self, cls, name: str):
-<<<<<<< HEAD
-        """ get single element in class by name. Inherited by child classes.
-=======
         """ get single element in class by name.
->>>>>>> 72c124a5
 
         :param name: name of element
         :param cls: class of the elements to return
