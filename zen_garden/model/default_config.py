"""
:Title:        ZEN-GARDEN
:Created:      October-2021
:Authors:      Alissa Ganter (aganter@ethz.ch)
:Organization: Laboratory of Reliability and Risk Engineering, ETH Zurich

Default configuration. Changes from the default values are specified in config.py (folders data/tests) and system.py (individual datasets)
"""


class Config(object):
    """
    A class that contains all relevant parameters for the ZEN-Garden
    """
    def __init__(self, analysis=None, solver=None, system=None, scenarios=None):
        """
        Initializes an instance of the parameters containing all defaults. If dictionaries are provided the defaults
        are overwritten.

        :param analysis: A dictionary used to update the default values in analysis
        :param solver: A dictionary used to update the default values in solver
        :param system: A dictionary used to update the default values in system
        :param scenarios: A dictionary used to update the default values in scenarios
        :return: A class instance of Config
        """

        ## Analysis - dictionary declaration
        # This dictionary contains all the settings related to the typology of analysis given a specific system configuration.
        # The dictionary also contains default settings related to the input data.
        self.analysis = dict()

        ## Solver - dictionary declaration
        # This dictionary contains all the settings related to the solver of the optimisation problem.
        self.solver = dict()

        ## System - dictionary declaration
        # This dictionary defines the configuration of the system by selecting the subset of technologies to be included into the analysis.
        self.system = dict()

        ## Scenarios - dictionary declaration
        # This dictionary defines the set of scenarios that is evaluated.
        self.scenarios = dict()

        # set the defaults
        self._set_defaults()

        # update
        if analysis is not None:
            self.analysis.update(analysis)
        if solver is not None:
            self.solver.update(solver)
        if system is not None:
            self.system.update(system)
        if scenarios is not None:
            self.scenarios.update(scenarios)

    def _set_defaults(self):
        """
        Initializes all the default parameters
        """

        ## Analysis - Items assignment
        # objective function definition
        self.analysis["objective"] = "total_cost"
        # typology of optimisation: minimize or maximize
        self.analysis["sense"]     = "minimize"
        # transport distance (euclidean or actual)
        self.analysis["transport_distance"] = "Euclidean"
        # dictionary with subsets related to set
        self.analysis["subsets"] = {"set_carriers": [], "set_technologies": ["set_conversion_technologies", "set_transport_technologies", "set_storage_technologies"]}
        # headers for the generation of input files
        self.analysis["header_data_inputs"] = {
                "set_location": "location",
                "set_nodes": "node",
                "set_edges": "edge",
<<<<<<< HEAD
                "set_super_nodes": "super_node",
                "set_super_edges": "super_edge",
                "set_time_steps":"time", # IMPORTANT: time must be unique
                "set_time_steps_operation":"time_operation",
                "set_time_steps_storage_level":"time_storage_level",
                "set_time_steps_yearly":"year", # IMPORTANT: year must be unique
                "set_time_steps_yearly_entire_horizon":"year_entire_horizon",
                "set_carriers":"carrier",
                "set_input_carriers":"carrier",
                "set_output_carriers":"carrier",
                "set_dependent_carriers":"carrier",
                "set_conditioning_carriers":"carrier",
                "set_conditioning_carrier_parents":"carrier",
                "set_elements":"element",
                "set_conversion_technologies":"technology",
                "set_transport_technologies":"technology",
                "set_storage_technologies":"technology",
                "set_technologies":"technology",
                "set_technologies_existing": "technology_existing",
                "set_capacity_types":"capacity_type",
                "set_lca_impact_categories":"impact_category"}
=======
                "set_location": "location",
                "set_time_steps": "time", # IMPORTANT: time must be unique
                "set_time_steps_operation": "time_operation",
                "set_time_steps_storage_level": "time_storage_level",
                "set_time_steps_yearly": "year", # IMPORTANT: year must be unique
                "set_time_steps_yearly_entire_horizon": "year_entire_horizon",
                "set_carriers": "carrier",
                "set_input_carriers": "carrier",
                "set_output_carriers": "carrier",
                "set_dependent_carriers": "carrier",
                "set_elements": "element",
                "set_conversion_technologies": "technology",
                "set_transport_technologies": "technology",
                "set_storage_technologies": "technology",
                "set_technologies": "technology",
                "set_technologies_existing": "technology_existing",
                "set_capacity_types": "capacity_type"}
>>>>>>> 907adce4
        # time series aggregation
        self.analysis["time_series_aggregation"] = {
            "clusterMethod"         : "k_means",
            "solver"                : "gurobi",
            "hoursPerPeriod"        : 1,
            "extremePeriodMethod"   : "None",
            "rescaleClusterPeriods" : False,
            "representationMethod"  : "meanRepresentation",
            "resolution"            : 1,
            "segmentation"          : False,
            "noSegments"            : 12}
        self.analysis['postprocess'] = False
        self.analysis["folder_output"] = "./outputs/"
        self.analysis["overwrite_output"] = True
        # output format, can be h5, json or gzip
        self.analysis["output_format"] = "h5"
        self.analysis["write_results_yml"] = False
        self.analysis["max_output_size_mb"] = 500
        # name of data folder for energy system specification
        self.analysis["folder_name_system_specification"] = "system_specification"
        # earliest possible year of input data, needed to differentiate between yearly and generic time indices
        self.analysis["earliest_year_of_data"] = 1900
        self.analysis['use_capacities_existing'] = False

        ## System - Items assignment
        # set of energy carriers
        self.system["set_carriers"] = []
        # set of capacity types: power-rated or energy-rated
        self.system["set_capacity_types"] = ["power", "energy"]
        # set of conversion technologies
        self.system["set_conversion_technologies"] = []
        # set of storage technologies
        self.system["set_storage_technologies"] = []
        self.system["storage_periodicity"] = True
        # set of transport technologies
        self.system["set_transport_technologies"] = []
        self.system['double_capex_transport'] = False
        self.system["set_bidirectional_transport_technologies"] = []
        # set of nodes
        self.system["set_nodes"] = []
        # set of super nodes
        self.system["set_super_nodes"] = []
        # set of super edges
        self.system["set_super_edges"] = []
        # toggle to use time_series_aggregation
        self.system["conduct_time_series_aggregation"] = False
        # toggle to exclude parameters from TSA, specified in system_specification/exclude_parameter_from_TSA
        self.system["exclude_parameters_from_TSA"] = True
        # toggle to perform analysis for multiple scenarios
        self.system["conduct_scenario_analysis"] = False
        # toggle to disable the default scenario (empty string), only considered if conduct_scenario_analysis is True
        self.system["run_default_scenario"] = True
        # toggle to delete all sub-scenarios that are not in the current scenario dict
        self.system["clean_sub_scenarios"] = False
        # total hours per year
        self.system["total_hours_per_year"] = 8760
        # rate at which the knowledge stock of existing capacities is depreciated annually
        self.system["knowledge_depreciation_rate"] = 0.1
        # enforce selfish behavior
        self.system["enforce_selfish_behavior"] = False
<<<<<<< HEAD
        # LCA flag and set of impact categories
        self.system['load_lca_factors'] = False
        self.system['set_lca_impact_categories'] = []
=======
        self.system["use_rolling_horizon"] = False
>>>>>>> 907adce4

        ## Solver - Items assignment
        # solver selection (find more solver options for gurobi here: https://www.gurobi.com/documentation/9.1/refman/parameters.html)
        self.solver["name"]      = "glpk"
        # gurobi options
        self.solver["solver_options"] = {
            "TimeLimit":    None,
            "Method":       None
        }
        # Directory for solver output
        self.solver["solver_dir"] = ".//outputs//solver_files"
        self.solver["keep_files"] = False
        self.solver["io_api"] = "direct"
        # This is not yet supported in linopy
        self.solver["add_duals"] = False
        # analyze numerics
        self.solver["analyze_numerics"] = False
        self.solver["recommend_base_units"] = False
        self.solver["immutable_unit"] = []
        self.solver["range_unit_exponents"]    = {"min": -3, "max": 3}
        # assumes "ton" to be metric ton, not imperial ton
        self.solver["define_ton_as_metric_ton"] = True
        # round down to number of decimal points, for new capacity and unit multipliers
        self.solver["rounding_decimal_points"] = 5
        # round down to number of decimal points, for time series after TSA
        self.solver["rounding_decimal_points_ts"] = 5
        # settings for selection of x-y relationships, which are modeled as PWA, and which are modeled linearly:
        # linear regression of x-y values: if relative intercept (intercept/slope) below threshold and rvalue above threshold, model linear with slope
        self.solver["linear_regression_check"] = {"eps_intercept":0.1,"epsRvalue":1-(1E-5)}

        ## Scenarios - dictionary declaration
        self.scenarios[""] = {}<|MERGE_RESOLUTION|>--- conflicted
+++ resolved
@@ -73,30 +73,8 @@
                 "set_location": "location",
                 "set_nodes": "node",
                 "set_edges": "edge",
-<<<<<<< HEAD
                 "set_super_nodes": "super_node",
                 "set_super_edges": "super_edge",
-                "set_time_steps":"time", # IMPORTANT: time must be unique
-                "set_time_steps_operation":"time_operation",
-                "set_time_steps_storage_level":"time_storage_level",
-                "set_time_steps_yearly":"year", # IMPORTANT: year must be unique
-                "set_time_steps_yearly_entire_horizon":"year_entire_horizon",
-                "set_carriers":"carrier",
-                "set_input_carriers":"carrier",
-                "set_output_carriers":"carrier",
-                "set_dependent_carriers":"carrier",
-                "set_conditioning_carriers":"carrier",
-                "set_conditioning_carrier_parents":"carrier",
-                "set_elements":"element",
-                "set_conversion_technologies":"technology",
-                "set_transport_technologies":"technology",
-                "set_storage_technologies":"technology",
-                "set_technologies":"technology",
-                "set_technologies_existing": "technology_existing",
-                "set_capacity_types":"capacity_type",
-                "set_lca_impact_categories":"impact_category"}
-=======
-                "set_location": "location",
                 "set_time_steps": "time", # IMPORTANT: time must be unique
                 "set_time_steps_operation": "time_operation",
                 "set_time_steps_storage_level": "time_storage_level",
@@ -112,8 +90,8 @@
                 "set_storage_technologies": "technology",
                 "set_technologies": "technology",
                 "set_technologies_existing": "technology_existing",
-                "set_capacity_types": "capacity_type"}
->>>>>>> 907adce4
+                "set_capacity_types": "capacity_type",
+                "set_lca_impact_categories": "impact_category"}
         # time series aggregation
         self.analysis["time_series_aggregation"] = {
             "clusterMethod"         : "k_means",
@@ -174,13 +152,10 @@
         self.system["knowledge_depreciation_rate"] = 0.1
         # enforce selfish behavior
         self.system["enforce_selfish_behavior"] = False
-<<<<<<< HEAD
+        self.system["use_rolling_horizon"] = False
         # LCA flag and set of impact categories
         self.system['load_lca_factors'] = False
         self.system['set_lca_impact_categories'] = []
-=======
-        self.system["use_rolling_horizon"] = False
->>>>>>> 907adce4
 
         ## Solver - Items assignment
         # solver selection (find more solver options for gurobi here: https://www.gurobi.com/documentation/9.1/refman/parameters.html)
