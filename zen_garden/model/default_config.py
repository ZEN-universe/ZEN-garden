--- conflicted
+++ resolved
@@ -145,17 +145,13 @@
     interval_between_years: int = 1
     use_rolling_horizon: bool = False
     years_in_rolling_horizon: int = 5
-<<<<<<< HEAD
+    use_capacities_existing: bool = True
     load_lca_factors: bool = False
     set_lca_impact_categories: list[str] = []
-    use_capacities_existing: bool = False
-=======
-    use_capacities_existing: bool = True
->>>>>>> 196f5727
 
 
 class SolverOptions(Subscriptable):
-    logfile: str = "./GurobiLogFile.log"
+    logfile: str = ".//outputs//logs//GurobiLogFile.log"
     MIPGap: Optional[str] = None
     TimeLimit: Optional[int] = None
     Method: Optional[Any] = (None,)
