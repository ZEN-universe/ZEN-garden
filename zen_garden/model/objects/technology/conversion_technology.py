"""
:Title: ZEN-GARDEN
:Created: October-2021
:Authors:   Alissa Ganter (aganter@ethz.ch), Jacob Mannhardt (jmannhardt@ethz.ch)
:Organization: Laboratory of Reliability and Risk Engineering, ETH Zurich

Class defining the parameters, variables, and constraints of the conversion technologies.
The class takes the abstract optimization model as an input and adds parameters, variables, and
constraints of the conversion technologies.
"""
import itertools
import logging

import numpy as np
import pandas as pd
import xarray as xr
import linopy as lp
from zen_garden.utils import align_like
from .technology import Technology
from ..component import ZenIndex
from ..element import GenericRule,Element


class ConversionTechnology(Technology):
    """
    Class defining conversion technologies
    """
    # set label
    label = "set_conversion_technologies"
    location_type = "set_nodes"

    def __init__(self, tech, optimization_setup):
        """
        init conversion technology object

        :param tech: name of added technology
        :param optimization_setup: The OptimizationSetup the element is part of
        """

        super().__init__(tech, optimization_setup)
        # store carriers of conversion technology
        self.store_carriers()

    def store_carriers(self):
        """ retrieves and stores information on reference, input and output carriers """
        # get reference carrier from class <Technology>
        super().store_carriers()
        # define input and output carrier
        self.input_carrier = self.data_input.extract_carriers(carrier_type="input_carrier")
        self.output_carrier = self.data_input.extract_carriers(carrier_type="output_carrier")
        self.energy_system.set_technology_of_carrier(self.name, self.input_carrier + self.output_carrier)
        # check if reference carrier in input and output carriers and set technology to correspondent carrier
        self.optimization_setup.input_data_checks.check_carrier_configuration(input_carrier=self.input_carrier,
                                                                              output_carrier=self.output_carrier,
                                                                              reference_carrier=self.reference_carrier,
                                                                              name=self.name)

    def store_input_data(self):
        """ retrieves and stores input data for element as attributes. Each Child class overwrites method to store different attributes """
        # get attributes from class <Technology>
        super().store_input_data()
        # get conversion efficiency and capex
        self.get_conversion_factor()
        self.opex_specific_fixed = self.data_input.extract_input_data("opex_specific_fixed", index_sets=["set_nodes", "set_time_steps_yearly"], time_steps="set_time_steps_yearly", unit_category={"money": 1, "energy_quantity": -1, "time": 1})
        self.convert_to_fraction_of_capex()

    def get_conversion_factor(self):
        """retrieves and stores conversion_factor """
        # df_input_linear, has_unit_linear = self.data_input.read_pwa_files("conversion_factor")
        dependent_carrier = list(set(self.input_carrier + self.output_carrier).difference(
                self.reference_carrier))
        if not dependent_carrier:
            self.raw_time_series["conversion_factor"] = None
        else:
            index_sets = ["set_nodes", "set_time_steps"]
            time_steps = "set_base_time_steps_yearly"
            cf_dict = {}
            for carrier in dependent_carrier:
                cf_dict[carrier] = self.data_input.extract_input_data("conversion_factor", index_sets=index_sets, unit_category=None, time_steps=time_steps, subelement=carrier)
            cf_dict = pd.DataFrame.from_dict(cf_dict)
            cf_dict.columns.name = "carrier"
            cf_dict = cf_dict.stack()
            conversion_factor_levels = [cf_dict.index.names[-1]] + cf_dict.index.names[:-1]
            cf_dict = cf_dict.reorder_levels(conversion_factor_levels)
            # extract yearly variation
            self.data_input.extract_yearly_variation("conversion_factor", index_sets)
            self.raw_time_series["conversion_factor"] = cf_dict

    def convert_to_fraction_of_capex(self):
        """ this method retrieves the total capex and converts it to annualized capex """
        pwa_capex, self.capex_is_pwa = self.data_input.extract_pwa_capex()
        # annualize cost_capex
        fraction_year = self.calculate_fraction_of_year()
        self.opex_specific_fixed = self.opex_specific_fixed * fraction_year
        if not self.capex_is_pwa:
            self.capex_specific = pwa_capex["capex"] * fraction_year
        else:
            self.pwa_capex = pwa_capex
            self.pwa_capex["capex"] = [value * fraction_year for value in self.pwa_capex["capex"]]
            # set bounds
            self.pwa_capex["bounds"]["capex"] = tuple([(bound * fraction_year) for bound in self.pwa_capex["bounds"]["capex"]])
        # calculate capex of existing capacity
        self.capex_capacity_existing = self.calculate_capex_of_capacities_existing()

    def calculate_capex_of_single_capacity(self, capacity, index):
        """ this method calculates the annualized capex of a single existing capacity.

        :param capacity: existing capacity of technology
        :param index: index of capacity specifying node and time
        :return: annualized capex of a single existing capacity
        """
        if capacity == 0:
            return 0
        # linear
        if not self.capex_is_pwa:
            capex = self.capex_specific[index[0]].iloc[0] * capacity
        else:
            capex = np.interp(capacity, self.pwa_capex["capacity"], self.pwa_capex["capex"])
        return capex

    ### --- getter/setter classmethods
    @classmethod
    def get_capex_all_elements(cls, optimization_setup, index_names=None):
        """ similar to Element.get_attribute_of_all_elements but only for capex.
        If select_pwa, extract pwa attributes, otherwise linear.

        :param optimization_setup: The OptimizationSetup the element is part of
        :param select_pwa: boolean if get attributes for pwa
        :return dict_of_attributes: returns dict of attribute values """
        class_elements = optimization_setup.get_all_elements(cls)
        dict_of_attributes = {}
        dict_of_units = {}
        is_pwa_attribute = "capex_is_pwa"
        attribute_name_linear = "capex_specific"

        for element in class_elements:
            # extract for pwa
            if not getattr(element, is_pwa_attribute):
                dict_of_attributes, _, dict_of_units = optimization_setup.append_attribute_of_element_to_dict(element, attribute_name_linear, dict_of_attributes, dict_of_units={})
        if not dict_of_attributes:
            _, index_names = cls.create_custom_set(index_names, optimization_setup)
            return dict_of_attributes, index_names, dict_of_units
        dict_of_attributes = pd.concat(dict_of_attributes, keys=dict_of_attributes.keys())
        if not index_names:
            logging.warning(f"Initializing the parameter capex without the specifying the index names will be deprecated!")
            return dict_of_attributes, dict_of_units
        else:
            custom_set, index_names = cls.create_custom_set(index_names, optimization_setup)
            dict_of_attributes = optimization_setup.check_for_subindex(dict_of_attributes, custom_set)
            return dict_of_attributes, index_names, dict_of_units

    ### --- classmethods to construct sets, parameters, variables, and constraints, that correspond to ConversionTechnology --- ###
    @classmethod
    def construct_sets(cls, optimization_setup):
        """ constructs the pe.Sets of the class <ConversionTechnology>

        :param optimization_setup: The OptimizationSetup the element is part of """
        model = optimization_setup.model
        # get input carriers
        input_carriers = optimization_setup.get_attribute_of_all_elements(cls, "input_carrier")
        output_carriers = optimization_setup.get_attribute_of_all_elements(cls, "output_carrier")
        reference_carrier = optimization_setup.get_attribute_of_all_elements(cls, "reference_carrier")
        dependent_carriers = {}
        for tech in input_carriers:
            dependent_carriers[tech] = input_carriers[tech] + output_carriers[tech]
            dependent_carriers[tech].remove(reference_carrier[tech][0])
        # input carriers of technology
        optimization_setup.sets.add_set(name="set_input_carriers", data=input_carriers,
                                        doc="set of carriers that are an input to a specific conversion technology. Indexed by set_conversion_technologies",
                                        index_set="set_conversion_technologies")
        # output carriers of technology
        optimization_setup.sets.add_set(name="set_output_carriers", data=output_carriers,
                                        doc="set of carriers that are an output to a specific conversion technology. Indexed by set_conversion_technologies",
                                        index_set="set_conversion_technologies")
        # dependent carriers of technology
        optimization_setup.sets.add_set(name="set_dependent_carriers", data=dependent_carriers,
                                        doc="set of carriers that are an output to a specific conversion technology. Indexed by set_conversion_technologies",
                                        index_set="set_conversion_technologies")

        # add sets of the child classes
        for subclass in cls.__subclasses__():
            if np.size(optimization_setup.system[subclass.label]):
                subclass.construct_sets(optimization_setup)

    @classmethod
    def construct_params(cls, optimization_setup):
        """ constructs the pe.Params of the class <ConversionTechnology>

        :param optimization_setup: The OptimizationSetup the element is part of """
        # slope of linearly modeled capex
        optimization_setup.parameters.add_parameter(name="capex_specific_conversion", index_names=["set_conversion_technologies", "set_capex_linear", "set_nodes", "set_time_steps_yearly"],
            doc="Parameter which specifies the slope of the capex if approximated linearly", calling_class=cls)
        # slope of linearly modeled conversion efficiencies
        optimization_setup.parameters.add_parameter(name="conversion_factor", index_names=["set_conversion_technologies", "set_dependent_carriers", "set_nodes", "set_time_steps_operation"],
            doc="Parameter which specifies the conversion factor", calling_class=cls)

        # add params of the child classes
        for subclass in cls.__subclasses__():
            if np.size(optimization_setup.system[subclass.label]):
                subclass.construct_params(optimization_setup)

    @classmethod
    def construct_vars(cls, optimization_setup):
        """ constructs the pe.Vars of the class <ConversionTechnology>

        :param optimization_setup: The OptimizationSetup the element is part of """

        model = optimization_setup.model
        variables = optimization_setup.variables

        def flow_conversion_bounds(index_values, index_names):
            """ return bounds of carrier_flow for bigM expression
            :param index_values: list of index values
            :return bounds: bounds of carrier_flow"""
            params = optimization_setup.parameters
            sets = optimization_setup.sets
            energy_system = optimization_setup.energy_system

            # init the bounds
            index_arrs = sets.tuple_to_arr(index_values, index_names)
            coords = [optimization_setup.sets.get_coord(data, name) for data, name in zip(index_arrs, index_names)]
            lower = xr.DataArray(0.0, coords=coords)
            upper = xr.DataArray(np.inf, coords=coords)

            # get the sets
            technology_set, carrier_set, node_set, timestep_set = [sets[name] for name in index_names]

            for tech in technology_set:
                for carrier in carrier_set[tech]:
                    time_step_year = [energy_system.time_steps.convert_time_step_operation2year(t) for t in timestep_set]
                    if carrier == sets["set_reference_carriers"][tech][0]:
                        conversion_factor_lower = 1
                        conversion_factor_upper = 1
                    else:
                        conversion_factor_lower = params.conversion_factor.loc[tech, carrier, node_set].min().data
                        conversion_factor_upper = params.conversion_factor.loc[tech, carrier, node_set].max().data
                        if 0 in conversion_factor_upper:
                            _rounding_ts = optimization_setup.solver.rounding_decimal_points_ts
                            raise ValueError(f"Maximum conversion factor of {tech} for carrier {carrier} is 0.\nOne reason might be that the conversion factor is too small (1e-{_rounding_ts}), so that it is rounded to 0 after the time series aggregation.")

                    lower.loc[tech, carrier, ...] = model.variables["capacity"].lower.loc[tech, "power", node_set, time_step_year].data * conversion_factor_lower
                    upper.loc[tech, carrier, ...] = model.variables["capacity"].upper.loc[tech, "power", node_set, time_step_year].data * conversion_factor_upper

            # make sure lower is never below 0
            return (lower, upper)

        ## Flow variables
        # input flow of carrier into technology
        index_values, index_names = cls.create_custom_set(["set_conversion_technologies", "set_input_carriers", "set_nodes", "set_time_steps_operation"], optimization_setup)
        variables.add_variable(model, name="flow_conversion_input", index_sets=(index_values, index_names),
            bounds=flow_conversion_bounds(index_values, index_names), doc='Carrier input of conversion technologies', unit_category={"energy_quantity": 1, "time": -1})
        # output flow of carrier into technology
        index_values, index_names = cls.create_custom_set(["set_conversion_technologies", "set_output_carriers", "set_nodes", "set_time_steps_operation"], optimization_setup)
        variables.add_variable(model, name="flow_conversion_output", index_sets=(index_values, index_names),
            bounds=flow_conversion_bounds(index_values, index_names), doc='Carrier output of conversion technologies', unit_category={"energy_quantity": 1, "time": -1})
        ## pwa Variables - Capex
        # pwa capacity
        variables.add_variable(model, name="capacity_approximation", index_sets=cls.create_custom_set(["set_conversion_technologies", "set_nodes", "set_time_steps_yearly"], optimization_setup), bounds=(0,np.inf),
            doc='pwa variable for size of installed technology on edge i and time t', unit_category={"energy_quantity": 1, "time": -1})
        # pwa capex technology
        variables.add_variable(model, name="capex_approximation", index_sets=cls.create_custom_set(["set_conversion_technologies", "set_nodes", "set_time_steps_yearly"], optimization_setup), bounds=(0,np.inf),
            doc='pwa variable for capex for installing technology on edge i and time t', unit_category={"money": 1})

    @classmethod
    def construct_constraints(cls, optimization_setup):
        """ constructs the pe.Constraints of the class <ConversionTechnology>

        :param optimization_setup: optimization setup"""
        model = optimization_setup.model
        constraints = optimization_setup.constraints
        # add pwa constraints
        rules = ConversionTechnologyRules(optimization_setup)
        # capacity factor constraint
        rules.constraint_capacity_factor_conversion()
        # opex and emissions constraint for conversion technologies
        rules.constraint_opex_emissions_technology_conversion()
        # conversion factor
        rules.constraint_carrier_conversion()

        # capex
        set_pwa_capex = cls.create_custom_set(["set_conversion_technologies", "set_capex_pwa", "set_nodes", "set_time_steps_yearly"], optimization_setup)
        set_linear_capex = cls.create_custom_set(["set_conversion_technologies", "set_capex_linear", "set_nodes", "set_time_steps_yearly"], optimization_setup)
        if len(set_pwa_capex[0]) > 0:
            # if set_pwa_capex contains technologies:
            pwa_breakpoints, pwa_values = cls.calculate_capex_pwa_breakpoints_values(optimization_setup, set_pwa_capex[0])
            constraints.add_pw_constraint(model, index_values=set_pwa_capex[0], yvar="capex_approximation", xvar="capacity_approximation",
                                          break_points=pwa_breakpoints, f_vals=pwa_values, cons_type="EQ", name="constraint_capex_pwa",)
        if set_linear_capex[0]:
            # if set_linear_capex contains technologies: (note we give the coordinates nice names)
            rules.constraint_linear_capex()
        # Coupling constraints
        rules.constraint_capacity_capex_coupling()

        # add constraints of the child classes
        for subclass in cls.__subclasses__():
           if np.size(optimization_setup.system[subclass.label]):
                subclass.construct_constraints(optimization_setup)

    # defines disjuncts if technology on/off
    @classmethod
    def disjunct_on_technology(cls, optimization_setup, tech, capacity_type, node, time, binary_var):
        """definition of disjunct constraints if technology is On

        :param optimization_setup: optimization setup
        :param tech: technology
        :param capacity_type: type of capacity (power, energy)
        :param node: node
        :param time: yearly time step
        :param binary_var: binary disjunction variable
        """
        # get parameter object
        model = optimization_setup.model
        params = optimization_setup.parameters
        constraints = optimization_setup.constraints
        sets = optimization_setup.sets
        energy_system = optimization_setup.energy_system
        reference_carrier = sets["set_reference_carriers"][tech][0]
        if reference_carrier in sets["set_input_carriers"][tech]:
            reference_flow = model.variables["flow_conversion_input"].loc[tech, reference_carrier, node, time]
        else:
            reference_flow = model.variables["flow_conversion_output"].loc[tech, reference_carrier, node, time]
        # get invest time step
        time_step_year = energy_system.time_steps.convert_time_step_operation2year(time)
        # formulate constraint
        lhs = reference_flow - params.min_load.loc[tech, capacity_type, node, time]* model.variables["capacity"].loc[tech, capacity_type, node, time_step_year]
        rhs = 0
        constraint = lhs >= rhs
        # disjunct constraints min load
        # TODO make to constraint rule or integrate in new structure!!!
        constraints.add_constraint_block(model, name=f"disjunct_conversion_technology_min_load_{tech}_{capacity_type}_{node}_{time}",
                                         constraint=constraint, disjunction_var=binary_var)

    @classmethod
    def disjunct_off_technology(cls, optimization_setup, tech, capacity_type, node, time, binary_var):
        """definition of disjunct constraints if technology is off

        :param optimization_setup: optimization setup
        :param tech: technology
        :param capacity_type: type of capacity (power, energy)
        :param node: node
        :param time: yearly time step
        :param binary_var: binary disjunction variable
        """
        sets = optimization_setup.sets
        model = optimization_setup.model
        constraints = optimization_setup.constraints
        lhs = sum(model.variables["flow_conversion_input"].loc[tech, input_carrier, node, time] for input_carrier in sets["set_input_carriers"][tech]) \
              + sum(model.variables["flow_conversion_output"].loc[tech, output_carrier, node, time] for output_carrier in sets["set_output_carriers"][tech])
        # add the constraints
<<<<<<< HEAD
        constraints.add_constraint_block(model,name=f"disjunct_conversion_technology_off_{tech}_{capacity_type}_{node}_{time}",
                                         constraint=lhs.to_linexpr() == 0, disjunction_var=binary_var)
=======
        constraints.add_constraint_block(model, name=f"disjunct_conversion_technology_off_{tech}_{capacity_type}_{node}_{time}",
                                         constraint=lhs == 0, disjunction_var=binary_var)
>>>>>>> 74991259

    @classmethod
    def calculate_capex_pwa_breakpoints_values(cls, optimization_setup, set_pwa):
        """ calculates the breakpoints and function values for piecewise affine constraint

        :param optimization_setup: The OptimizationSetup the element is part of
        :param set_pwa: set of variable indices in capex approximation, for which pwa is performed
        :return pwa_breakpoints: dict of pwa breakpoint values
        :return pwa_values: dict of pwa function values """
        pwa_breakpoints = {}
        pwa_values = {}

        # iterate through pwa variable's indices
        for index in set_pwa:
            pwa_breakpoints[index] = []
            pwa_values[index] = []
            if len(index) > 1:
                tech = index[0]
            else:
                tech = index
            # retrieve pwa variables
            pwa_parameter = optimization_setup.get_attribute_of_specific_element(cls, tech, f"pwa_capex")
            pwa_breakpoints[index] = pwa_parameter["capacity"]
            pwa_values[index] = pwa_parameter["capex"]
        return pwa_breakpoints, pwa_values

    @classmethod
    def get_flow_term_reference_carrier(cls, optimization_setup, tech):
        """ get reference carrier flow term of conversion technology

        :param optimization_setup: The OptimizationSetup the element is part of
        :param tech: conversion technology
        :return term_flow: return reference carrier flow term """
        model = optimization_setup.model
        sets = optimization_setup.sets
        reference_carrier = sets["set_reference_carriers"][tech][0]
        if reference_carrier in sets["set_input_carriers"][tech]:
            term_flow = model.variables["flow_conversion_input"].loc[tech, reference_carrier]
        else:
            term_flow = model.variables["flow_conversion_output"].loc[tech, reference_carrier]
        return term_flow


class ConversionTechnologyRules(GenericRule):
    """
    Rules for the ConversionTechnology class
    """

    def __init__(self, optimization_setup):
        """
        Inits the rules for a given EnergySystem
        :param optimization_setup: The OptimizationSetup the element is part of
        """

        super().__init__(optimization_setup)


    def constraint_capacity_factor_conversion(self):
        """ Load is limited by the installed capacity and the maximum load factor

        .. math::
            G_{i,n,t,y}^\mathrm{r} \\leq m_{i,n,t,y}S_{i,n,y}

        """
        techs = self.sets["set_conversion_technologies"]
        if len(techs) == 0:
            return
        nodes = self.sets["set_nodes"]
        times = self.parameters.max_load.coords["set_time_steps_operation"]
        time_step_year = xr.DataArray([self.optimization_setup.energy_system.time_steps.convert_time_step_operation2year(t) for t in times.data], coords=[times])
        term_capacity = (
                self.parameters.max_load.loc[techs, "power", nodes, :]
                * self.variables["capacity"].loc[techs, "power", nodes, time_step_year]
            ).rename({"set_technologies": "set_conversion_technologies","set_location": "set_nodes"})
        term_reference_flow = self.get_flow_expression_conversion(techs,nodes)
        lhs = term_capacity + term_reference_flow
        rhs = 0
        constraints = lhs >= rhs

        self.constraints.add_constraint("constraint_capacity_factor_conversion",constraints)

    def constraint_opex_emissions_technology_conversion(self):
        """ calculate opex and carbon emissions of each technology

        .. math::
            OPEX_{h,p,t}^\mathrm{cost} = \\beta_{h,p,t} G_{i,n,t,y}^\mathrm{r}
            E_{h,p,t} = \\epsilon_h G_{i,n,t,y}^\mathrm{r}

        """
        techs = self.sets["set_conversion_technologies"]
        if len(techs) == 0:
            return
        nodes = self.sets["set_nodes"]
        term_reference_flow_opex = self.get_flow_expression_conversion(techs,nodes,factor=self.parameters.opex_specific_variable.rename({"set_technologies": "set_conversion_technologies","set_location":"set_nodes"}))
        term_reference_flow_emissions = self.get_flow_expression_conversion(techs,nodes,factor=self.parameters.carbon_intensity_technology.rename({"set_technologies": "set_conversion_technologies","set_location":"set_nodes"}))
        lhs_opex = ((1*self.variables["cost_opex"].loc[techs,nodes,:]).rename({"set_technologies": "set_conversion_technologies","set_location":"set_nodes"}) + term_reference_flow_opex)
        lhs_emissions = ((1*self.variables["carbon_emissions_technology"].loc[techs,nodes,:]).rename({"set_technologies": "set_conversion_technologies","set_location":"set_nodes"}) + term_reference_flow_emissions)
        rhs = 0
        constraints_opex = lhs_opex == rhs
        constraints_emissions = lhs_emissions == rhs

        self.constraints.add_constraint("constraint_opex_technology_conversion",constraints_opex)
        self.constraints.add_constraint("constraint_carbon_emissions_technology_conversion",constraints_emissions)

    def constraint_linear_capex(self):
        """ if capacity and capex have a linear relationship

        .. math::
            A_{h,p,y}^{approximation} = \\alpha_{h,n,y} S_{h,p,y}^{approximation}

        """

        capex_specific_conversion = self.parameters.capex_specific_conversion
        capex_specific_conversion = capex_specific_conversion.rename({old: new for old, new in zip(list(capex_specific_conversion.dims), ["set_conversion_technologies", "set_nodes", "set_time_steps_yearly"])})

        lhs = (self.variables["capex_approximation"] - capex_specific_conversion * self.variables["capacity_approximation"])
        rhs = 0
        constraints = lhs == rhs

        self.constraints.add_constraint("constraint_linear_capex",constraints)

    def constraint_capacity_capex_coupling(self):
        """ couples capacity variables based on modeling technique

        .. math::
            \Delta S_{h,p,y}^\mathrm{power} = S_{h,p,y}^\mathrm{approximation}

        """

        techs = self.sets["set_conversion_technologies"]
        nodes = self.sets["set_nodes"]
        capacity_addition = self.variables["capacity_addition"].loc[techs,"power",nodes].rename(
            {"set_technologies": "set_conversion_technologies", "set_location": "set_nodes"})
        cost_capex = self.variables["cost_capex"].loc[techs,"power",nodes].rename(
            {"set_technologies": "set_conversion_technologies", "set_location": "set_nodes"})

        ### formulate constraint
        lhs_capacity = capacity_addition - self.variables["capacity_approximation"]
        lhs_capex = cost_capex - self.variables["capex_approximation"]
        rhs = 0
        constraints_capacity = lhs_capacity == rhs
        constraints_capex = lhs_capex == rhs
        ### return
        self.constraints.add_constraint("constraint_capacity_coupling",constraints_capacity)
        self.constraints.add_constraint("constraint_capex_coupling", constraints_capex)

    def constraint_carrier_conversion(self):
        """ conversion factor between reference carrier and dependent carrier

        .. math::
            G^\\mathrm{d}_{i,n,t} = \\eta_{i,c,n,y}G^\\mathrm{r}_{i,n,t}

        """
        # dependent carriers
        flow_conversion_input_dep = self.variables["flow_conversion_input"].rename({"set_input_carriers": "set_dependent_carriers"})
        flow_conversion_output_dep = self.variables["flow_conversion_output"].rename({"set_output_carriers": "set_dependent_carriers"})
        dc_in = pd.Series(
            {(t, c): True if c in self.sets["set_dependent_carriers"][t] else False for t, c in
             itertools.product(self.sets["set_conversion_technologies"],
                               self.sets["set_input_carriers"].superset)})
        dc_out = pd.Series(
            {(t, c): True if c in self.sets["set_dependent_carriers"][t] else False for t, c in
             itertools.product(self.sets["set_conversion_technologies"],
                               self.sets["set_output_carriers"].superset)})
        dc_in.index.names = ["set_conversion_technologies", "set_dependent_carriers"]
        dc_out.index.names = ["set_conversion_technologies", "set_dependent_carriers"]
        combined_dependent_index = xr.align(flow_conversion_input_dep.lower, flow_conversion_output_dep.lower, join="outer")[0]
        dc_in = align_like(dc_in.to_xarray(), combined_dependent_index, astype=bool)
        dc_out = align_like(dc_out.to_xarray(), combined_dependent_index, astype=bool)
        dc = dc_in | dc_out
        term_flow_dependent = lp.merge([1 * flow_conversion_input_dep, 1 * flow_conversion_output_dep], compat="broadcast_equals").where(dc)
        conversion_factor = align_like(self.parameters.conversion_factor, term_flow_dependent)
        # reference carriers
        flow_conversion_input = self.variables["flow_conversion_input"].broadcast_like(conversion_factor)
        flow_conversion_output = self.variables["flow_conversion_output"].broadcast_like(conversion_factor)
        rc_in = pd.Series(
            {(t, c): True if c in self.sets["set_reference_carriers"][t] else False for t, c in
             itertools.product(self.sets["set_conversion_technologies"],
                               self.sets["set_input_carriers"].superset)})
        rc_out = pd.Series(
            {(t, c): True if c in self.sets["set_reference_carriers"][t] else False for t, c in
             itertools.product(self.sets["set_conversion_technologies"],
                               self.sets["set_output_carriers"].superset)})
        rc_in.index.names = ["set_conversion_technologies", "set_input_carriers"]
        rc_out.index.names = ["set_conversion_technologies", "set_output_carriers"]
        rc_in = align_like(rc_in.to_xarray(), flow_conversion_input)
        rc_out = align_like(rc_out.to_xarray(), flow_conversion_output)
        term_flow_reference = (
                flow_conversion_input.where(rc_in).sum("set_input_carriers")
                + flow_conversion_output.where(rc_out).sum("set_output_carriers"))
        # formulate constraint
        lhs = term_flow_dependent - conversion_factor * term_flow_reference
        rhs = 0
        constraints = lhs == rhs

        self.constraints.add_constraint("constraint_carrier_conversion",constraints)

    def get_flow_expression_conversion(self,techs,nodes,factor=None, rename =False):
        """ return the flow expression for conversion technologies """
        reference_flows = []
        for t in techs:
            rc = self.sets["set_reference_carriers"][t][0]
            if factor is not None:
                mult = factor.loc[t, nodes]
            else:
                mult = 1
            # TODO can we avoid the indexing here?
            if rc in self.sets["set_input_carriers"][t]:
                reference_flows.append(-mult * self.variables["flow_conversion_input"].loc[t, rc, nodes, :])
            else:
                reference_flows.append(-mult * self.variables["flow_conversion_output"].loc[t, rc, nodes, :])
        if rename:
            term_reference_flow = lp.merge(reference_flows, dim="set_technologies").rename({"set_nodes":"set_location"})
        else:
            term_reference_flow = lp.merge(reference_flows, dim="set_conversion_technologies")
        return term_reference_flow<|MERGE_RESOLUTION|>--- conflicted
+++ resolved
@@ -347,13 +347,8 @@
         lhs = sum(model.variables["flow_conversion_input"].loc[tech, input_carrier, node, time] for input_carrier in sets["set_input_carriers"][tech]) \
               + sum(model.variables["flow_conversion_output"].loc[tech, output_carrier, node, time] for output_carrier in sets["set_output_carriers"][tech])
         # add the constraints
-<<<<<<< HEAD
-        constraints.add_constraint_block(model,name=f"disjunct_conversion_technology_off_{tech}_{capacity_type}_{node}_{time}",
-                                         constraint=lhs.to_linexpr() == 0, disjunction_var=binary_var)
-=======
         constraints.add_constraint_block(model, name=f"disjunct_conversion_technology_off_{tech}_{capacity_type}_{node}_{time}",
                                          constraint=lhs == 0, disjunction_var=binary_var)
->>>>>>> 74991259
 
     @classmethod
     def calculate_capex_pwa_breakpoints_values(cls, optimization_setup, set_pwa):
