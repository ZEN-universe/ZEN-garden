"""
:Title: ZEN-GARDEN
:Created: October-2021
:Authors:   Alissa Ganter (aganter@ethz.ch), Jacob Mannhardt (jmannhardt@ethz.ch)
:Organization: Laboratory of Reliability and Risk Engineering, ETH Zurich

Class defining the parameters, variables, and constraints of the retrofitting technologies.
The class takes the abstract optimization model as an input and adds parameters, variables, and
constraints of the retrofitting technologies.
"""
import logging

import numpy as np
import pandas as pd
import xarray as xr

from zen_garden.utils import linexpr_from_tuple_np, InputDataChecks
from .conversion_technology import ConversionTechnology
from ..component import ZenIndex
from ..element import GenericRule


class RetrofittingTechnology(ConversionTechnology):
    """
    Class defining conversion technologies
    """
    # set label
    label = "set_retrofitting_technologies"
    location_type = "set_nodes"

    def __init__(self, tech, optimization_setup):
        """
        init conversion technology object

        :param tech: name of added technology
        :param optimization_setup: The OptimizationSetup the element is part of
        """
        super().__init__(tech, optimization_setup)

    def store_carriers(self):
        """ retrieves and stores information on reference, input and output carriers """
        # get reference carrier from class <Technology>
        super().store_carriers()

    def store_input_data(self):
        """ retrieves and stores input data for element as attributes. Each Child class overwrites method to store different attributes """
        # get attributes from class <Technology>
        super().store_input_data()
        # get retrofit base technology
        self.retrofit_base_technology = self.data_input.extract_technologies(technology_type="retrofit_base_technology")
        # get flow_coupling factor and capex
        self.retrofit_flow_coupling_factor = self.data_input.extract_input_data("retrofit_flow_coupling_factor", index_sets=["set_nodes", "set_time_steps"], unit_category={})

    ### --- classmethods to construct sets, parameters, variables, and constraints, that correspond to ConversionTechnology --- ###
    @classmethod
    def construct_sets(cls, optimization_setup):
        """ constructs the pe.Sets of the class <RetrofittingTechnology>

        :param optimization_setup: The OptimizationSetup the element is part of """

        # get base technologies
        retrofit_base_technology = optimization_setup.get_attribute_of_all_elements(cls, "retrofit_base_technology")

        # retrofitting base technologies
        optimization_setup.sets.add_set(name="set_retrofitting_base_technologies", data=retrofit_base_technology,
                                        doc="set of base technologies for a specific retrofitting technology. Dimensions: set_retrofitting_technologies",
                                        index_set="set_retrofitting_technologies")

    @classmethod
    def construct_params(cls, optimization_setup):
        """ constructs the pe.Params of the class <RetrofittingTechnology>

        :param optimization_setup: The OptimizationSetup the element is part of """

        # slope of linearly modeled capex
<<<<<<< HEAD
        optimization_setup.parameters.add_parameter(name="retrofit_flow_coupling_factor",
            data= optimization_setup.initialize_component(cls, "retrofit_flow_coupling_factor", index_names=["set_retrofitting_technologies", "set_nodes", "set_time_steps_operation"], capacity_types=False),
            doc="Parameter which specifies the flow coupling between the retrofitting technologies and its base technology")
=======
        optimization_setup.parameters.add_parameter(name="retrofit_flow_coupling_factor", index_names=["set_retrofitting_technologies", "set_nodes", "set_time_steps_operation"], capacity_types=False, doc="Parameter which specifies the flow coupling between the retrofitting technologies and its base technology", calling_class=cls)
>>>>>>> 39601d34

    @classmethod
    def construct_constraints(cls, optimization_setup):
        """ constructs the pe.Constraints of the class <RetrofittingTechnology>

        :param optimization_setup: The OptimizationSetup the element is part of """
        model = optimization_setup.model
        constraints = optimization_setup.constraints
        # add pwa constraints
        rules = RetrofittingTechnologyRules(optimization_setup)

        # flow coupling of retrofitting technology and its base technology
        constraints.add_constraint_block(model, name="constraint_retrofit_flow_coupling",
                                         constraint=rules.constraint_retrofit_flow_coupling_block(
                                             *cls.create_custom_set(["set_retrofitting_technologies", "set_nodes", "set_time_steps_operation"], optimization_setup)),
                                         doc="couples the reference flows of the retrofitting technology and its base technology")

class RetrofittingTechnologyRules(GenericRule):
    """
    Rules for the RetrofittingTechnology class
    """

    def __init__(self, optimization_setup):
        """
        Inits the rules for a given EnergySystem
        :param optimization_setup: The OptimizationSetup the element is part of
        """

        super().__init__(optimization_setup)


    # Rule-based constraints
    # -----------------------

    # Block-based constraints
    # -----------------------

    def constraint_retrofit_flow_coupling_block(self, index_values, index_names):
        """ couples reference flow variables based on modeling technique

        .. math::
            \mathrm{if\ reference\ carrier\ in\ input\ carriers}\ \\underline{G}_{i,n,t}^\mathrm{r} = G^\mathrm{d,approximation}_{i,n,t}
        .. math::
            \mathrm{if\ reference\ carrier\ in\ output\ carriers}\ \\overline{G}_{i,n,t}^\mathrm{r} = G^\mathrm{d,approximation}_{i,n,t}

        :param index_values: index values
        :param index_names: index names
        :return: linopy constraints
        """

        ### index sets
        # check if we even have something
        if len(index_values) == 0:
            return []
        index = ZenIndex(index_values, index_names)

        ### masks
        # note necessary

        ### index loop
        # we loop over all technologies and dependent carriers, mostly to avoid renaming of dimension
        constraints = []
        for retrofit_tech in index.get_unique([0]):

            ### auxiliary calculations
            # get coords
            coords = [self.variables.coords["set_nodes"], self.variables.coords["set_time_steps_operation"]]
            nodes = index.get_values([retrofit_tech], 1, dtype=list, unique=True)
            times = index.get_values([retrofit_tech], 2, dtype=list, unique=True)
            # get flow term retrofit technology and base technology
            term_flow_retrofit_tech = ConversionTechnology.get_flow_term_reference_carrier(self.optimization_setup, tech=retrofit_tech)
            base_tech = self.sets["set_retrofitting_base_technologies"][retrofit_tech][0]
            term_flow_base_tech = ConversionTechnology.get_flow_term_reference_carrier(self.optimization_setup, tech=base_tech)

            ### formulate constraint
            lhs = linexpr_from_tuple_np(
                [(1.0, term_flow_retrofit_tech),
                 (-self.parameters.retrofit_flow_coupling_factor.loc[retrofit_tech, nodes, times],term_flow_base_tech)],
                coords=coords, model=self.model)
            rhs = 0
            constraints.append(lhs <= rhs)

        ### return
        return self.constraints.return_contraints(constraints, model=self.model, stack_dim_name="constraint_retrofit_flow_coupling_dim")

<|MERGE_RESOLUTION|>--- conflicted
+++ resolved
@@ -73,13 +73,7 @@
         :param optimization_setup: The OptimizationSetup the element is part of """
 
         # slope of linearly modeled capex
-<<<<<<< HEAD
-        optimization_setup.parameters.add_parameter(name="retrofit_flow_coupling_factor",
-            data= optimization_setup.initialize_component(cls, "retrofit_flow_coupling_factor", index_names=["set_retrofitting_technologies", "set_nodes", "set_time_steps_operation"], capacity_types=False),
-            doc="Parameter which specifies the flow coupling between the retrofitting technologies and its base technology")
-=======
         optimization_setup.parameters.add_parameter(name="retrofit_flow_coupling_factor", index_names=["set_retrofitting_technologies", "set_nodes", "set_time_steps_operation"], capacity_types=False, doc="Parameter which specifies the flow coupling between the retrofitting technologies and its base technology", calling_class=cls)
->>>>>>> 39601d34
 
     @classmethod
     def construct_constraints(cls, optimization_setup):
