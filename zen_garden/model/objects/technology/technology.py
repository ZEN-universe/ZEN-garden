--- conflicted
+++ resolved
@@ -49,27 +49,13 @@
         # store scenario dict
         super().store_scenario_dict()
         # set attributes of technology
-<<<<<<< HEAD
-        _set_location = self.location_type
-        _set_location_super = self.location_type_super
-
-        set_base_time_steps_yearly = self.energy_system.set_base_time_steps_yearly
-        set_time_steps_yearly = self.energy_system.set_time_steps_yearly
-        self.reference_carrier = [self.data_input.extract_attribute("reference_carrier", skip_warning=True)]
-        self.energy_system.set_technology_of_carrier(self.name, self.reference_carrier)
-        self.capacity_addition_min = self.data_input.extract_attribute("capacity_addition_min")["value"]
-        self.capacity_addition_max = self.data_input.extract_attribute("capacity_addition_max")["value"]
-        self.capacity_addition_unbounded = self.data_input.extract_attribute("capacity_addition_unbounded")["value"]
-        self.lifetime = self.data_input.extract_attribute("lifetime")["value"]
-        self.construction_time = self.data_input.extract_attribute("construction_time")["value"]
-=======
         set_location = self.location_type
+        set_location_super = self.location_type_super
         self.capacity_addition_min = self.data_input.extract_input_data("capacity_addition_min", index_sets=[])
         self.capacity_addition_max = self.data_input.extract_input_data("capacity_addition_max", index_sets=[])
         self.capacity_addition_unbounded = self.data_input.extract_input_data("capacity_addition_unbounded", index_sets=[])
         self.lifetime = self.data_input.extract_input_data("lifetime", index_sets=[])
         self.construction_time = self.data_input.extract_input_data("construction_time", index_sets=[])
->>>>>>> 907adce4
         # maximum diffusion rate
         self.max_diffusion_rate = self.data_input.extract_input_data("max_diffusion_rate", index_sets=["set_time_steps_yearly"], time_steps="set_time_steps_yearly")
 
@@ -79,19 +65,13 @@
         self.raw_time_series["max_load"] = self.data_input.extract_input_data("max_load", index_sets=[set_location, "set_time_steps"], time_steps="set_base_time_steps_yearly")
         self.raw_time_series["opex_specific_variable"] = self.data_input.extract_input_data("opex_specific_variable", index_sets=[set_location, "set_time_steps"], time_steps="set_base_time_steps_yearly")
         # non-time series input data
-<<<<<<< HEAD
-        self.opex_specific_fixed = self.data_input.extract_input_data("opex_specific_fixed", index_sets=[_set_location, "set_time_steps_yearly"], time_steps=set_time_steps_yearly)
-        self.capacity_limit = self.data_input.extract_input_data("capacity_limit", index_sets=[_set_location, "set_time_steps_yearly"], time_steps=set_time_steps_yearly)
-        self.capacity_limit_super = self.data_input.extract_input_data("capacity_limit_super", index_sets=[_set_location_super, "set_time_steps_yearly"], time_steps=set_time_steps_yearly)
-        # self.capacity_limit_super = self.data_input.extract_input_data("capacity_limit_super", index_sets=[_set_location_super])
-        self.carbon_intensity_technology = self.data_input.extract_input_data("carbon_intensity", index_sets=[_set_location])
-        if self.energy_system.system['load_lca_factors']:
-            self.technology_lca_factors = self.data_input.extract_input_data('technology_lca_factors', index_sets=[_set_location, 'set_lca_impact_categories', 'set_time_steps_yearly'], time_steps=set_time_steps_yearly)
-=======
         self.opex_specific_fixed = self.data_input.extract_input_data("opex_specific_fixed", index_sets=[set_location, "set_time_steps_yearly"], time_steps="set_time_steps_yearly")
         self.capacity_limit = self.data_input.extract_input_data("capacity_limit", index_sets=[set_location])
+        self.capacity_limit_super = self.data_input.extract_input_data("capacity_limit_super", index_sets=[set_location_super, "set_time_steps_yearly"],
+                                                                       time_steps="set_time_steps_yearly")
         self.carbon_intensity_technology = self.data_input.extract_input_data("carbon_intensity", index_sets=[set_location])
->>>>>>> 907adce4
+        if self.energy_system.system['load_lca_factors']:
+            self.technology_lca_factors = self.data_input.extract_input_data('technology_lca_factors', index_sets=[set_location, 'set_lca_impact_categories', 'set_time_steps_yearly'], time_steps="set_time_steps_yearly")
         # extract existing capacity
         self.set_technologies_existing = self.data_input.extract_set_technologies_existing()
         self.capacity_existing = self.data_input.extract_input_data("capacity_existing", index_sets=[set_location, "set_technologies_existing"])
