"""
Class defining the parameters, variables and constraints that hold for all technologies.
The class takes the abstract optimization model as an input, and returns the parameters, variables and
constraints that hold for all technologies.
"""
import itertools
import logging

import linopy as lp
import numpy as np
import pandas as pd
import xarray as xr

from zen_garden.utils import lp_sum
from ..component import ZenIndex, IndexSet
from ..element import Element, GenericRule

class Technology(Element):
    """
    Class defining the parameters, variables and constraints that hold for all technologies.
    """
    # set label
    label = "set_technologies"
    location_type = None

    def __init__(self, technology: str, optimization_setup):
        """init generic technology object

        :param technology: technology that is added to the model
        :param optimization_setup: The OptimizationSetup the element is part of """

        super().__init__(technology, optimization_setup)

    def store_carriers(self):
        """ retrieves and stores information on reference """
        self.reference_carrier = self.data_input.extract_carriers(carrier_type="reference_carrier")
        self.energy_system.set_technology_of_carrier(self.name, self.reference_carrier)

    def store_input_data(self):
        """ retrieves and stores input data for element as attributes. Each Child class overwrites method to store different attributes """
        # store scenario dict
        super().store_scenario_dict()
        # set attributes of technology
        set_location = self.location_type
        set_location_super = self.location_type_super
        self.capacity_addition_min = self.data_input.extract_input_data("capacity_addition_min", index_sets=[], unit_category={"energy_quantity": 1, "time": -1})
        self.capacity_addition_max = self.data_input.extract_input_data("capacity_addition_max", index_sets=[], unit_category={"energy_quantity": 1, "time": -1})
        self.capacity_addition_unbounded = self.data_input.extract_input_data("capacity_addition_unbounded", index_sets=[], unit_category={"energy_quantity": 1, "time": -1})
        self.capacity_addition_unbounded_super = self.data_input.extract_input_data("capacity_addition_unbounded_super", index_sets=[], unit_category={"energy_quantity": 1, "time": -1})
        self.lifetime = self.data_input.extract_input_data("lifetime", index_sets=[], unit_category={})
        self.construction_time = self.data_input.extract_input_data("construction_time", index_sets=[], unit_category={})
        # maximum diffusion rate
        self.max_diffusion_rate = self.data_input.extract_input_data("max_diffusion_rate", index_sets=["set_time_steps_yearly"], time_steps="set_time_steps_yearly", unit_category={})
        self.max_diffusion_rate_super = self.data_input.extract_input_data("max_diffusion_rate_super", index_sets=["set_time_steps_yearly"],
                                                                           time_steps="set_time_steps_yearly", unit_category={})

        # add all raw time series to dict
        self.raw_time_series = {}
        self.raw_time_series["min_load"] = self.data_input.extract_input_data("min_load", index_sets=[set_location, "set_time_steps"], time_steps="set_base_time_steps_yearly", unit_category={})
        self.raw_time_series["max_load"] = self.data_input.extract_input_data("max_load", index_sets=[set_location, "set_time_steps"], time_steps="set_base_time_steps_yearly", unit_category={})
        self.raw_time_series["opex_specific_variable"] = self.data_input.extract_input_data("opex_specific_variable", index_sets=[set_location, "set_time_steps"], time_steps="set_base_time_steps_yearly", unit_category={"money": 1, "energy_quantity": -1})
        # non-time series input data
        self.capacity_limit = self.data_input.extract_input_data("capacity_limit", index_sets=[set_location, "set_time_steps_yearly"], time_steps="set_time_steps_yearly", unit_category={"energy_quantity": 1, "time": -1})
        self.capacity_limit_super = self.data_input.extract_input_data("capacity_limit_super", index_sets=[set_location_super, "set_time_steps_yearly"],
                                                                       time_steps="set_time_steps_yearly", unit_category={"energy_quantity": 1, "time": -1})
        self.carbon_intensity_technology = self.data_input.extract_input_data("carbon_intensity_technology", index_sets=[set_location],
                                                                              unit_category={"emissions": 1, "energy_quantity": -1})
        # extract existing capacity
        self.set_technologies_existing = self.data_input.extract_set_technologies_existing()
        self.capacity_existing = self.data_input.extract_input_data("capacity_existing", index_sets=[set_location, "set_technologies_existing"], unit_category={"energy_quantity": 1, "time": -1})
        self.capacity_investment_existing = self.data_input.extract_input_data("capacity_investment_existing", index_sets=[set_location, "set_time_steps_yearly"], time_steps="set_time_steps_yearly", unit_category={"energy_quantity": 1, "time": -1})
        self.lifetime_existing = self.data_input.extract_lifetime_existing("capacity_existing", index_sets=[set_location, "set_technologies_existing"])

    def calculate_capex_of_capacities_existing(self, storage_energy=False):
        """ this method calculates the annualized capex of the existing capacities

        :param storage_energy: boolean if energy storage
        :return: capex of existing capacities
        """
        if self.__class__.__name__ == "StorageTechnology":
            if storage_energy:
                capacities_existing = self.capacity_existing_energy
            else:
                capacities_existing = self.capacity_existing
            capex_capacity_existing = capacities_existing.to_frame().apply(
                lambda _capacity_existing: self.calculate_capex_of_single_capacity(_capacity_existing.squeeze(), _capacity_existing.name, storage_energy), axis=1)
        else:
            capacities_existing = self.capacity_existing
            capex_capacity_existing = capacities_existing.to_frame().apply(lambda _capacity_existing: self.calculate_capex_of_single_capacity(_capacity_existing.squeeze(), _capacity_existing.name), axis=1)
        return capex_capacity_existing

    def calculate_capex_of_single_capacity(self, *args):
        """ this method calculates the annualized capex of the existing capacities. Is implemented in child class

        :param args: arguments
        """
        raise NotImplementedError

    def calculate_fraction_of_year(self):
        """calculate fraction of year"""
        # only account for fraction of year
        fraction_year = self.optimization_setup.system.unaggregated_time_steps_per_year / self.optimization_setup.system.total_hours_per_year
        return fraction_year

    def add_new_capacity_addition_tech(self, capacity_addition: pd.Series, capex: pd.Series, step_horizon: list):
        """ adds the newly built capacity to the existing capacity

        :param capacity_addition: pd.Series of newly built capacity of technology
        :param capex: pd.Series of capex of newly built capacity of technology
        :param step_horizon: current horizon step """
        system = self.optimization_setup.system
        # reduce lifetime of existing capacities and add new remaining lifetime
        delta_lifetime = step_horizon[-1] - step_horizon[0]
        self.lifetime_existing = (self.lifetime_existing - system.interval_between_years * (delta_lifetime + 1)).clip(lower=0)
        # new capacity
        new_capacity_addition = capacity_addition[step_horizon]
        new_capex = capex[step_horizon]
        # if at least one value unequal to zero
        if not (new_capacity_addition.stack() == 0).all():
            # add new index to set_technologies_existing
            index_step_horizon = list(range(len(step_horizon)))
            index_new_technology = [max(self.set_technologies_existing) + 1 + idx for idx in index_step_horizon]
            self.set_technologies_existing = np.append(self.set_technologies_existing, index_new_technology)
            # add new remaining lifetime
            lifetime = self.lifetime_existing.unstack()
            lifetime[index_new_technology] = [self.lifetime[0] - system.interval_between_years*(delta_lifetime - idx + 1) for idx in index_step_horizon]
            self.lifetime_existing = lifetime.stack()

            for type_capacity in list(set(new_capacity_addition.index.get_level_values(0))):
                # if power
                if type_capacity == system.set_capacity_types[0]:
                    energy_string = ""
                # if energy
                else:
                    energy_string = "_energy"
                capacity_existing = getattr(self, "capacity_existing" + energy_string)
                capex_capacity_existing = getattr(self, "capex_capacity_existing" + energy_string)
                # add new existing capacity
                capacity_existing = capacity_existing.unstack()
                capacity_existing[index_new_technology] = new_capacity_addition.loc[type_capacity]
                setattr(self, "capacity_existing" + energy_string, capacity_existing.stack())
                # calculate capex of existing capacity
                capex_capacity_existing = capex_capacity_existing.unstack()
                capex_capacity_existing[index_new_technology] = new_capex.loc[type_capacity]
                setattr(self, "capex_capacity_existing" + energy_string, capex_capacity_existing.stack())

    def add_new_capacity_investment(self, capacity_investment: pd.Series, step_horizon:list):
        """ adds the newly invested capacity to the list of invested capacity

        :param capacity_investment: pd.Series of newly built capacity of technology
        :param step_horizon: optimization time step """
        system = self.optimization_setup.system
        new_capacity_investment = capacity_investment[step_horizon]
        new_capacity_investment = new_capacity_investment.fillna(0)
        if not (new_capacity_investment.stack() == 0).all():
            for type_capacity in list(set(new_capacity_investment.index.get_level_values(0))):
                # if power
                if type_capacity == system.set_capacity_types[0]:
                    energy_string = ""
                # if energy
                else:
                    energy_string = "_energy"
                capacity_investment_existing = getattr(self, "capacity_investment_existing" + energy_string)
                # add new existing invested capacity
                capacity_investment_existing = capacity_investment_existing.unstack()
                capacity_investment_existing[step_horizon] = new_capacity_investment.loc[type_capacity]
                setattr(self, "capacity_investment_existing" + energy_string, capacity_investment_existing.stack())

    ### --- classmethods
    @classmethod
    def get_available_existing_quantity(cls, optimization_setup, tech, capacity_type, loc, year, type_existing_quantity):
        """ returns existing quantity of 'tech', that is still available at invest time step 'time'.
        Either capacity or capex.

        :param optimization_setup: The OptimizationSetup the element is part of
        :param tech: name of technology
        :param capacity_type: type of capacity
        :param loc: location (node or edge) of existing capacity
        :param year: current yearly time step
        :param type_existing_quantity: capex or capacity
        :return existing_quantity: existing capacity or capex of existing capacity
        """
        params = optimization_setup.parameters.dict_parameters
        sets = optimization_setup.sets
        existing_quantity = 0
        if type_existing_quantity == "capacity":
            existing_variable = params.capacity_existing
        elif type_existing_quantity == "cost_capex_overnight":
            existing_variable = params.capex_capacity_existing
        else:
            raise KeyError(f"Wrong type of existing quantity {type_existing_quantity}")

        for id_capacity_existing in sets["set_technologies_existing"][tech]:
            is_existing = cls.get_if_capacity_still_existing(optimization_setup, tech, year, loc=loc, id_capacity_existing=id_capacity_existing)
            # if still available at first base time step, add to list
            if is_existing:
                existing_quantity += existing_variable[tech, capacity_type, loc, id_capacity_existing]
        return existing_quantity

    @classmethod
    def get_if_capacity_still_existing(cls,optimization_setup, tech, year,loc,id_capacity_existing):
        """returns boolean if capacity still exists at yearly time step 'year'.

        :param optimization_setup: The optimization setup to add everything
        :param tech: name of technology
        :param year: yearly time step
        :param loc: location
        :param id_capacity_existing: id of existing capacity
        :return: boolean if still existing
        """
        # get params and system
        params = optimization_setup.parameters.dict_parameters
        system = optimization_setup.system
        # get lifetime of existing capacity
        lifetime_existing = params.lifetime_existing[tech, loc, id_capacity_existing]
        lifetime = params.lifetime[tech]
        delta_lifetime = lifetime_existing - lifetime
        # reference year of current optimization horizon
        current_year_horizon = optimization_setup.energy_system.set_time_steps_yearly[0]
        if delta_lifetime >= 0:
            cutoff_year = (year-current_year_horizon)*system.interval_between_years
            return cutoff_year >= delta_lifetime
        else:
            cutoff_year = (year-current_year_horizon+1)*system.interval_between_years
            return cutoff_year <= lifetime_existing

    @classmethod
    def get_lifetime_range(cls, optimization_setup, tech, year):
        """ returns lifetime range of technology.

        :param optimization_setup: OptimizationSetup the technology is part of
        :param tech: name of the technology
        :param year: yearly time step
        :return: lifetime range of technology
        """
        first_lifetime_year = cls.get_first_lifetime_time_step(optimization_setup, tech, year)
        first_lifetime_year = max(first_lifetime_year, optimization_setup.sets["set_time_steps_yearly"][0])
        return range(first_lifetime_year, year + 1)

    @classmethod
    def get_first_lifetime_time_step(cls,optimization_setup,tech,year):
        """returns first lifetime time step of technology,
        i.e., the earliest time step in the past whose capacity is still available at the current time step

        :param optimization_setup: The optimization setup to add everything
        :param tech: name of technology
        :param year: yearly time step
        :return: first lifetime step
        """
        # get params and system
        params = optimization_setup.parameters.dict_parameters
        system = optimization_setup.system
        lifetime = params.lifetime[tech]
        # conservative estimate of lifetime (floor)
        del_lifetime = int(np.floor(lifetime/system.interval_between_years)) - 1
        return year - del_lifetime

    @classmethod
    def get_investment_time_step(cls,optimization_setup,tech,year):
        """returns investment time step of technology, i.e., the time step in which the technology is invested considering the construction time

        :param optimization_setup: The optimization setup to add everything
        :param tech: name of technology
        :param year: yearly time step
        :return: investment time step
        """
        # get params and system
        params = optimization_setup.parameters.dict_parameters
        system = optimization_setup.system
        construction_time = params.construction_time[tech]
        # conservative estimate of construction time (ceil)
        del_construction_time = int(np.ceil(construction_time/system.interval_between_years))
        return year - del_construction_time

    ### --- classmethods to construct sets, parameters, variables, and constraints, that correspond to Technology --- ###
    @classmethod
    def construct_sets(cls, optimization_setup):
        """ constructs the pe.Sets of the class <Technology>

        :param optimization_setup: The OptimizationSetup """
        # construct the pe.Sets of the class <Technology>
        energy_system = optimization_setup.energy_system

        # conversion technologies
        optimization_setup.sets.add_set(name="set_conversion_technologies", data=energy_system.set_conversion_technologies,
                                        doc="Set of conversion technologies")
        # retrofitting technologies
        optimization_setup.sets.add_set(name="set_retrofitting_technologies", data=energy_system.set_retrofitting_technologies,
                                        doc="Set of retrofitting technologies")
        # transport technologies
        optimization_setup.sets.add_set(name="set_transport_technologies", data=energy_system.set_transport_technologies,
                                        doc="Set of transport technologies")
        # storage technologies
        optimization_setup.sets.add_set(name="set_storage_technologies", data=energy_system.set_storage_technologies,
                                        doc="Set of storage technologies")
        # existing installed technologies
        optimization_setup.sets.add_set(name="set_technologies_existing", data=optimization_setup.get_attribute_of_all_elements(cls, "set_technologies_existing"),
                                        doc="Set of existing technologies",
                                        index_set="set_technologies")
        # reference carriers
        optimization_setup.sets.add_set(name="set_reference_carriers", data=optimization_setup.get_attribute_of_all_elements(cls, "reference_carrier"),
                                        doc="set of all reference carriers correspondent to a technology. Indexed by set_technologies",
                                        index_set="set_technologies")
        # add pe.Sets of the child classes
        for subclass in cls.__subclasses__():
            subclass.construct_sets(optimization_setup)

    @classmethod
    def construct_params(cls, optimization_setup):
        """ constructs the pe.Params of the class <Technology>

        :param optimization_setup: The OptimizationSetup """
        # construct pe.Param of the class <Technology>

        # existing capacity
        optimization_setup.parameters.add_parameter(name="capacity_existing", index_names=["set_technologies", "set_capacity_types", "set_location", "set_technologies_existing"], capacity_types=True, doc='Parameter which specifies the existing technology size', calling_class=cls)
        # existing capacity
        optimization_setup.parameters.add_parameter(name="capacity_investment_existing", index_names=["set_technologies", "set_capacity_types", "set_location", "set_time_steps_yearly_entire_horizon"], capacity_types=True, doc='Parameter which specifies the size of the previously invested capacities', calling_class=cls)
        # minimum capacity addition
        optimization_setup.parameters.add_parameter(name="capacity_addition_min", index_names=["set_technologies", "set_capacity_types"], capacity_types=True, doc='Parameter which specifies the minimum capacity addition that can be installed', calling_class=cls)
        # maximum capacity addition
        optimization_setup.parameters.add_parameter(name="capacity_addition_max", index_names=["set_technologies", "set_capacity_types"], capacity_types=True, doc='Parameter which specifies the maximum capacity addition that can be installed', calling_class=cls)
        # unbounded capacity addition
        optimization_setup.parameters.add_parameter(name="capacity_addition_unbounded", index_names=["set_technologies"], doc='Parameter which specifies the unbounded capacity addition that can be added each year (only for delayed technology deployment)', calling_class=cls)
        # unbounded capacity addition for super location
        optimization_setup.parameters.add_parameter(name="capacity_addition_unbounded_super", index_names=["set_technologies"], doc='Parameter which specifies the unbounded capacity addition that can be added each year per super node (only for delayed technology deployment)', calling_class=cls)
        # lifetime existing technologies
        optimization_setup.parameters.add_parameter(name="lifetime_existing", index_names=["set_technologies", "set_location", "set_technologies_existing"], doc='Parameter which specifies the remaining lifetime of an existing technology', calling_class=cls)
        # lifetime existing technologies
        optimization_setup.parameters.add_parameter(name="capex_capacity_existing", index_names=["set_technologies", "set_capacity_types", "set_location", "set_technologies_existing"], capacity_types=True, doc='Parameter which specifies the total capex of an existing technology which still has to be paid', calling_class=cls)
        # variable specific opex
        optimization_setup.parameters.add_parameter(name="opex_specific_variable", index_names=["set_technologies","set_location","set_time_steps_operation"], doc='Parameter which specifies the variable specific opex', calling_class=cls)
        # fixed specific opex
        optimization_setup.parameters.add_parameter(name="opex_specific_fixed", index_names=["set_technologies", "set_capacity_types","set_location","set_time_steps_yearly"], capacity_types=True, doc='Parameter which specifies the fixed annual specific opex', calling_class=cls)
        # lifetime newly built technologies
        optimization_setup.parameters.add_parameter(name="lifetime", index_names=["set_technologies"], doc='Parameter which specifies the lifetime of a newly built technology', calling_class=cls)
        # construction_time newly built technologies
        optimization_setup.parameters.add_parameter(name="construction_time", index_names=["set_technologies"], doc='Parameter which specifies the construction time of a newly built technology', calling_class=cls)
        # maximum diffusion rate, i.e., increase in capacity
        optimization_setup.parameters.add_parameter(name="max_diffusion_rate", index_names=["set_technologies", "set_time_steps_yearly"], doc="Parameter which specifies the maximum diffusion rate which is the maximum increase in capacity between investment steps", calling_class=cls)
        # maximum diffusion rate, i.e., increase in capacity, for super locations
        optimization_setup.parameters.add_parameter(name="max_diffusion_rate_super", index_names=["set_technologies", "set_time_steps_yearly"], doc="Parameter which specifies the maximum diffusion rate per super location which is the maximum increase in capacity between investment steps", calling_class=cls)
        # capacity_limit of technologies
        optimization_setup.parameters.add_parameter(name="capacity_limit", index_names=["set_technologies", "set_capacity_types", "set_location", "set_time_steps_yearly"], capacity_types=True, doc='Parameter which specifies the capacity limit of technologies', calling_class=cls)
        # capacity_limit of technologies for super level
        optimization_setup.parameters.add_parameter(name="capacity_limit_super", index_names=["set_technologies", "set_capacity_types", "set_super_location", "set_time_steps_yearly"], capacity_types=True,
            doc='Parameter which specifies the capacity limit of technologies for the super locations', calling_class=cls)
        # minimum load relative to capacity
        optimization_setup.parameters.add_parameter(name="min_load", index_names=["set_technologies", "set_capacity_types", "set_location", "set_time_steps_operation"], capacity_types=True, doc='Parameter which specifies the minimum load of technology relative to installed capacity', calling_class=cls)
        # maximum load relative to capacity
        optimization_setup.parameters.add_parameter(name="max_load", index_names=["set_technologies", "set_capacity_types", "set_location", "set_time_steps_operation"], capacity_types=True, doc='Parameter which specifies the maximum load of technology relative to installed capacity', calling_class=cls)
        # carbon intensity
        optimization_setup.parameters.add_parameter(name="carbon_intensity_technology", index_names=["set_technologies", "set_location"], doc='Parameter which specifies the carbon intensity of each technology', calling_class=cls)
        # lca parameters
        if optimization_setup.system['load_lca_factors']:
            optimization_setup.parameters.add_parameter(name='technology_lca_factors', index_names=['set_technologies', 'set_location', 'set_lca_impact_categories', 'set_time_steps_yearly'],
                                                        doc='Parameters for the environmental impacts of each technology', calling_class=cls)

        # calculate additional existing parameters
        optimization_setup.parameters.add_parameter(name="existing_capacities", data=cls.get_existing_quantity(optimization_setup, type_existing_quantity="capacity"),
                                                    doc="Parameter which specifies the total available capacity of existing technologies at the beginning of the optimization", calling_class=cls)
        optimization_setup.parameters.add_parameter(name="existing_capex", data=cls.get_existing_quantity(optimization_setup,type_existing_quantity="cost_capex_overnight"),
                                                    doc="Parameter which specifies the total capex of existing technologies at the beginning of the optimization", calling_class=cls)

        # add pe.Param of the child classes
        for subclass in cls.__subclasses__():
            subclass.construct_params(optimization_setup)

    @classmethod
    def construct_vars(cls, optimization_setup):
        """ constructs the pe.Vars of the class <Technology>

        :param optimization_setup: The OptimizationSetup """

        model = optimization_setup.model
        variables = optimization_setup.variables
        sets = optimization_setup.sets

        # TODO: This could be vectorized
        def capacity_bounds(tech, capacity_type, loc, time):
            """ return bounds of capacity for bigM expression

            :param tech: tech index
            :param capacity_type: either power or energy
            :param loc: location of capacity
            :param time: investment time step
            :return bounds: bounds of capacity"""
            # bounds only needed for Big-M formulation, thus if any technology is modeled with on-off behavior
            if tech in techs_on_off:
                params = optimization_setup.parameters.dict_parameters
                capacity_existing = params.capacity_existing
                capacity_addition_max = params.capacity_addition_max
                capacity_limit = params.capacity_limit
                capacities_existing = 0
                for id_technology_existing in sets["set_technologies_existing"][tech]:
                    if params.lifetime_existing[tech, loc, id_technology_existing] > params.lifetime[tech]:
                        if time > params.lifetime_existing[tech, loc, id_technology_existing] - params.lifetime[tech]:
                            capacities_existing += capacity_existing[tech, capacity_type, loc, id_technology_existing]
                    elif time <= params.lifetime_existing[tech, loc, id_technology_existing] + 1:
                        capacities_existing += capacity_existing[tech, capacity_type, loc, id_technology_existing]

                capacity_addition_max = len(sets["set_time_steps_yearly"]) * capacity_addition_max[tech, capacity_type]
                max_capacity_limit = capacity_limit[tech, capacity_type, loc, time]
                bound_capacity = min(capacity_addition_max + capacities_existing, max_capacity_limit + capacities_existing)
                return 0, bound_capacity
            else:
                return 0, np.inf

        # bounds only needed for Big-M formulation, thus if any technology is modeled with on-off behavior
        techs_on_off = cls.create_custom_set(["set_technologies", "set_on_off"], optimization_setup)[0]
        # construct pe.Vars of the class <Technology>
        # capacity technology
        variables.add_variable(model, name="capacity", index_sets=cls.create_custom_set(["set_technologies", "set_capacity_types", "set_location", "set_time_steps_yearly"], optimization_setup),
            bounds=capacity_bounds, doc='size of installed technology at location l and time t', unit_category={"energy_quantity": 1, "time": -1})
        # capacity technology before current year
        variables.add_variable(model, name="capacity_previous", index_sets=cls.create_custom_set(["set_technologies", "set_capacity_types", "set_location", "set_time_steps_yearly"], optimization_setup),
            bounds=(0,np.inf), doc='size of installed technology at location l and BEFORE time t', unit_category={"energy_quantity": 1, "time": -1})
        # built_capacity technology
        variables.add_variable(model, name="capacity_addition", index_sets=cls.create_custom_set(["set_technologies", "set_capacity_types", "set_location", "set_time_steps_yearly"], optimization_setup),
            bounds=(0,np.inf), doc='size of built technology (invested capacity after construction) at location l and time t', unit_category={"energy_quantity": 1, "time": -1})
        # invested_capacity technology
        variables.add_variable(model, name="capacity_investment", index_sets=cls.create_custom_set(["set_technologies", "set_capacity_types", "set_location", "set_time_steps_yearly"], optimization_setup),
            bounds=(0,np.inf), doc='size of invested technology at location l and time t', unit_category={"energy_quantity": 1, "time": -1})
        # capex of building capacity overnight
        variables.add_variable(model, name="cost_capex_overnight", index_sets=cls.create_custom_set(["set_technologies", "set_capacity_types", "set_location", "set_time_steps_yearly"], optimization_setup),
            bounds=(0,np.inf), doc='capex for building technology at location l and time t', unit_category={"money": 1})
        # annual capex of having capacity
        variables.add_variable(model, name="cost_capex_yearly", index_sets=cls.create_custom_set(["set_technologies", "set_capacity_types", "set_location", "set_time_steps_yearly"], optimization_setup),
            bounds=(0,np.inf), doc='annual capex for having technology at location l', unit_category={"money": 1})
        # total capex
        variables.add_variable(model, name="cost_capex_yearly_total", index_sets=sets["set_time_steps_yearly"],
            bounds=(0,np.inf), doc='total capex for installing all technologies in all locations at all times', unit_category={"money": 1})
        # opex
        variables.add_variable(model, name="cost_opex_variable", index_sets=cls.create_custom_set(["set_technologies", "set_location", "set_time_steps_operation"], optimization_setup),
            bounds=(0,np.inf), doc="opex for operating technology at location l and time t", unit_category={"money": 1, "time": -1})
        # total opex
        variables.add_variable(model, name="cost_opex_yearly_total", index_sets=sets["set_time_steps_yearly"],
            bounds=(0,np.inf), doc="total opex all technologies and locations in year y", unit_category={"money": 1})
        # yearly opex
        variables.add_variable(model, name="cost_opex_yearly", index_sets=cls.create_custom_set(["set_technologies", "set_location", "set_time_steps_yearly"], optimization_setup),
            bounds=(0,np.inf), doc="yearly opex for operating technology at location l and year y", unit_category={"money": 1})
        # carbon emissions
        variables.add_variable(model, name="carbon_emissions_technology", index_sets=cls.create_custom_set(["set_technologies", "set_location", "set_time_steps_operation"], optimization_setup),
            doc="carbon emissions for operating technology at location l and time t", unit_category={"emissions": 1, "time": -1})
        # total carbon emissions technology
        variables.add_variable(model, name="carbon_emissions_technology_total", index_sets=sets["set_time_steps_yearly"],
            doc="total carbon emissions for operating technology at location l and time t",
                               unit_category={"emissions": 1})
        # LCA impacts of each technology
        if optimization_setup.system['load_lca_factors']:
            variables.add_variable(model, name="technology_lca_impacts", index_sets=cls.create_custom_set(
                ['set_technologies', 'set_location', 'set_lca_impact_categories', 'set_time_steps_operation'], optimization_setup),
                                   doc='LCA impacts for operating technology at location l and time t', unit_category={"time": -1})
            variables.add_variable(model, name='technology_lca_impacts_total', index_sets=cls.create_custom_set(['set_lca_impact_categories', 'set_time_steps_yearly'], optimization_setup),
                                                      doc='Total LCA impacts in year y', unit_category={})

        # install technology
        # Note: binary variables are written into the lp file by linopy even if they are not relevant for the optimization,
        # which makes all problems MIPs. Therefore, we only add binary variables, if really necessary. Gurobi can handle this
        # by noting that the binary variables are not part of the model, however, only if there are no binary variables at all,
        # it is possible to get the dual values of the constraints.
        mask = cls._technology_installation_mask(optimization_setup)
        if mask.any():
            variables.add_variable(model, name="technology_installation", index_sets=cls.create_custom_set(["set_technologies", "set_capacity_types", "set_location", "set_time_steps_yearly"], optimization_setup),
                                   binary=True, doc='installment of a technology at location l and time t', mask=mask, unit_category=None)

        # on-off variables
        # We remove the binary variables if there are any no constraints that use them
        index_vals, _ = cls.create_custom_set(["set_technologies", "set_on_off", "set_location", "set_time_steps_operation"], optimization_setup)
        index_names = ["set_technologies", "set_location", "set_time_steps_operation"]
        variables.add_variable(model, name="tech_on_var", index_sets=(index_vals, index_names),doc="Binary variable which equals 1 when technology is switched on at location l and time t", binary=True, unit_category=None)
        variables.add_variable(model, name="capacity_on_off_helper_var",index_sets=(index_vals, index_names), bounds=(0, np.inf),doc="Helper variable that substitutes the product of capacity and tech_on_var",unit_category={"energy_quantity": 1, "time": -1})

        # add pe.Vars of the child classes
        for subclass in cls.__subclasses__():
            subclass.construct_vars(optimization_setup)

    @classmethod
    def construct_constraints(cls, optimization_setup):
        """ constructs the Constraints of the class <Technology>

        :param optimization_setup: The OptimizationSetup """
        model = optimization_setup.model
        constraints = optimization_setup.constraints
        # construct pe.Constraints of the class <Technology>
        rules = TechnologyRules(optimization_setup)
        #  technology capacity_limit
        rules.constraint_technology_capacity_limit()
        #  technology capacity_limit super
        rules.constraint_technology_capacity_limit_super()

        # minimum capacity
        rules.constraint_technology_min_capacity_addition()

        # maximum capacity
        rules.constraint_technology_max_capacity_addition()

        # construction period
        rules.constraint_technology_construction_time()

        # lifetime
        rules.constraint_technology_lifetime()

        # limit diffusion rate
        rules.constraint_technology_diffusion_limit()
        # limit diffusion rate_super
        rules.constraint_technology_diffusion_limit_super()

        # annual capex of having capacity
        rules.constraint_cost_capex_yearly()

        # total capex of all technologies
        rules.constraint_cost_capex_yearly_total()

        # yearly opex
        rules.constraint_cost_opex_yearly()

        # total opex of all technologies
        rules.constraint_cost_opex_yearly_total()

        # total carbon emissions of technologies
        rules.constraint_carbon_emissions_technology_total()
        # LCA
        if optimization_setup.system['load_lca_factors']:
            # lca impacts
            constraints.add_constraint_block(model, name='constraint_technology_lca_impacts', constraint=rules.constraint_technology_lca_impacts_block(),
                                             doc='lca impacts of each technology at each location and time step')
            # total LCA impacts
            constraints.add_constraint_block(model, name='constraint_technology_lca_impacts_total', constraint=rules.constraint_technology_lca_impacts_total_block(),
                                             doc='total lca impacts of all technologies per year')

<<<<<<< HEAD
        # disjunct if technology is on
        # the disjunction variables
        variables = optimization_setup.variables
        index_vals, _ = cls.create_custom_set(["set_technologies", "set_on_off", "set_capacity_types", "set_location", "set_time_steps_operation"], optimization_setup)
        index_names = ["on_off_technologies", "on_off_capacity_types", "on_off_locations",
                       "on_off_time_steps_operation"]
        variables.add_variable(model, name="tech_on_var",
                               index_sets=(index_vals, index_names),
                               doc="Binary variable which equals 1 when technology is switched on at location l and time t",
                               binary=True, unit_category=None)
        variables.add_variable(model, name="tech_off_var",
                               index_sets=(index_vals, index_names),
                               doc="Binary variable which equals 1 when technology is switched off at location l and time t",
                               binary=True, unit_category=None)
        model.add_constraints(model.variables["tech_on_var"] + model.variables["tech_off_var"] == 1, name="tech_on_off_cons")
=======
        # min load constraints
>>>>>>> 2f753614
        n_cons = len(model.constraints.items())
        rules.constraint_technology_on_off()

        # if nothing was added we can remove the tech vars again
        if len(model.constraints.items()) == n_cons:
            model.variables.remove("tech_on_var")
            model.variables.remove("capacity_on_off_helper_var")

        # add pe.Constraints of the child classes
        for subclass in cls.__subclasses__():
            logging.info(f"Construct Constraints of {subclass.__name__}")
            subclass.construct_constraints(optimization_setup)

    @classmethod
    def _technology_installation_mask(cls, optimization_setup):
        """check if the binary variable is necessary

        :param optimization_setup: optimization setup object"""
        params = optimization_setup.parameters
        model = optimization_setup.model
        sets = optimization_setup.sets

        mask = xr.DataArray(False, coords=[model.variables.coords["set_time_steps_yearly"],
                                           model.variables.coords["set_technologies"],
                                           model.variables.coords["set_capacity_types"],
                                           model.variables.coords["set_location"], ])

        # used in transport technology
        techs = list(sets["set_transport_technologies"])
        if len(techs) > 0:
            edges = list(sets["set_edges"])
            sub_mask = (params.distance.loc[techs, edges] * params.capex_per_distance_transport.loc[techs, edges] != 0)
            sub_mask = sub_mask.rename({"set_transport_technologies": "set_technologies", "set_edges": "set_location"})
            mask.loc[:, techs, :, edges] |= sub_mask

        # used in constraint_technology_min_capacity_addition
        mask = mask | (params.capacity_addition_min.notnull() & (params.capacity_addition_min != 0))

        # used in constraint_technology_max_capacity_addition
        index_values, index_names = Element.create_custom_set(["set_technologies", "set_capacity_types", "set_location", "set_time_steps_yearly"], optimization_setup)
        index = ZenIndex(index_values, index_names)
        sub_mask = (params.capacity_addition_max.notnull() & (params.capacity_addition_max != np.inf) & (params.capacity_addition_max != 0))
        for tech, capacity_type in index.get_unique([0, 1]):
            locs = index.get_values(locs=[tech, capacity_type], levels=2, unique=True)
            mask.loc[:, tech, capacity_type, locs] |= sub_mask.loc[tech, capacity_type]

        return mask

    @classmethod
    def get_existing_quantity(cls, optimization_setup, type_existing_quantity):
        """get existing capacities of all technologies

        :param optimization_setup: The OptimizationSetup the element is part of
        :param type_existing_quantity: capacity or cost_capex_overnight
        :return: The existing capacities
        """

        index_values, index_names = Element.create_custom_set(["set_technologies", "set_capacity_types", "set_location", "set_time_steps_yearly"], optimization_setup)
        # get all the capacities
        index_arrs = IndexSet.tuple_to_arr(index_values, index_names)
        coords = [optimization_setup.sets.get_coord(data, name) for data, name in zip(index_arrs, index_names)]
        existing_quantities = xr.DataArray(np.nan, coords=coords, dims=index_names)
        values = np.zeros(len(index_values))
        for i, (tech, capacity_type, loc, time) in enumerate(index_values):
            values[i] = Technology.get_available_existing_quantity(optimization_setup, tech, capacity_type, loc, time,
                                                                   type_existing_quantity=type_existing_quantity)
        existing_quantities.loc[index_arrs] = values
        return existing_quantities


class TechnologyRules(GenericRule):
    """
    Rules for the Technology class
    """

    def __init__(self, optimization_setup):
        """Inits the rules

        :param optimization_setup: OptimizationSetup of the element
        """

        super().__init__(optimization_setup)
    # Normal constraints
    # -----------------------

    def constraint_cost_capex_yearly_total(self):
        """ sums over all technologies to calculate total capex

        .. math::
            CAPEX_y = \\sum_{h\\in\\mathcal{H}}\\sum_{p\\in\\mathcal{P}}A_{h,p,y}+\\sum_{k\\in\\mathcal{K}}\\sum_{n\\in\\mathcal{N}}A^\\mathrm{e}_{k,n,y}

        :math:`A_{h,p,y}`: annual capex of technology :math:`h` at location :math:`p` in year :math:`y`

        """

        lhs = self.variables["cost_capex_yearly_total"] - self.variables["cost_capex_yearly"].sum(["set_technologies","set_capacity_types","set_location"])
        rhs = 0
        constraints = lhs == rhs

        self.constraints.add_constraint("constraint_cost_capex_yearly_total",constraints)

    def constraint_cost_opex_yearly_total(self):
        """ sums over all technologies to calculate total opex

        .. math::
            OPEX_y = \\sum_{h\\in\\mathcal{H}}\\sum_{p\\in\\mathcal{P}} OPEX_{h,p,y}

        :math:`OPEX_{h,p,y}`: opex of operating technology :math:`h` at location :math:`p` in year :math:`y`

        """
        lhs = self.variables["cost_opex_yearly_total"] - self.variables["cost_opex_yearly"].sum(["set_technologies","set_location"])
        rhs = 0
        constraints = lhs == rhs

        self.constraints.add_constraint("constraint_cost_opex_yearly_total",constraints)


    def constraint_technology_capacity_limit(self):
        """limited capacity_limit of technology

        .. math::
            \\mathrm{if\\ existing\\ capacities\\ < capacity\\ limit:}\\ s^\\mathrm{max}_{h,p,y} \\geq S_{h,p,y}
        .. math::
            \\mathrm{else:}\\ \\Delta S_{h,p,y} = 0

        :math:`S_{h,p,y}`: installed capacity of technology :math:`h` at location :math:`p` in year :math:`y` \n
        :math:`s^\\mathrm{max}_{h,p,y}`: capacity limit of technology :math:`h` at location :math:`p` in year :math:`y` \n
        :math:`\\Delta S_{h,p,y}`: size of built technology :math:`h` (invested capacity after construction) at location :math:`p` in year :math:`y`

        """
        # if the capacity limit is not reached by the existing capacities, the capacity is constrained by the capacity limit.
        # if the capacity limit is reached, the capacity addition is 0.
        capacity_limit_not_reached = self.parameters.existing_capacities < self.parameters.capacity_limit
        # create mask so that skipped if capacity_limit is inf
        m = self.parameters.capacity_limit != np.inf

        lhs_not_reached = self.variables["capacity"].where(m).where(capacity_limit_not_reached)
        rhs_not_reached = self.parameters.capacity_limit.where(m,0.0).where(capacity_limit_not_reached,0.0)
        constraints_not_reached = lhs_not_reached <= rhs_not_reached
        lhs_reached = self.variables["capacity_addition"].where(m).where(~capacity_limit_not_reached)
        rhs_reached = 0
        constraints_reached = lhs_reached == rhs_reached

        self.constraints.add_constraint("constraint_technology_capacity_limit_not_reached",constraints_not_reached)
        self.constraints.add_constraint("constraint_technology_capacity_limit_reached",constraints_reached)

    def constraint_technology_capacity_limit_super(self):
        """limited capacity_limit of technology for super locations

        .. math::
            \\mathrm{if\\ existing\\ capacities\\ < capacity\\ limit}\\ s^\\mathrm{max}_{h,sp} \\geq \\sum_{p \\in \\script{SP}_sp} S_{h,p,y}
        .. math::
            \\mathrm{else}\\ 0 \\geq \\sum_{p \\in \\script{SP}_sp} \\Delta S_{h,p,y}

        :return: #TODO describe parameter/return
        """

        # existing_capacities = self.parameters.existing_capacities
        # m1 = (self.parameters.capacity_limit_super != np.inf)
        # # mask for matching nodes with super_nodes:
        # m_node = xr.DataArray(
        #     [[node in self.sets['set_nodes_in_super_nodes'][s_node] for node in self.sets["set_nodes"]] for s_node in
        #      self.sets["set_super_nodes"]],
        #     dims=["set_super_nodes", "set_nodes"], coords=[self.sets["set_super_nodes"], self.sets["set_nodes"]])
        #
        # # idea: expand on the set super_locations by additionally indexing everything with the set_locations
        # rhs = self.parameters.capacity_limit_super
        # constraints = lhs <= rhs
        # self.constraints.return_contraints("constraint_technology_capacity_limit_super", constraints)

        ### index sets
        index_names = ["set_technologies", "set_capacity_types", "set_super_location", "set_time_steps_yearly"]
        index_values, index_names = Element.create_custom_set(index_names, self.optimization_setup)
        index = ZenIndex(index_values, index_names)

        ### masks
        # used within index loop

        ### index loop
        constraints = {}
        capacity_limit_super = self.parameters.capacity_limit_super
        for super_loc in index.get_unique(levels=["set_super_location"]):
            ## auxiliary calculations
            # determine the total capacity at each super location
            if super_loc in self.sets["set_super_nodes"]:
                set_loc_in_super_loc = self.sets["set_nodes_in_super_nodes"][super_loc]
            elif super_loc in self.sets["set_super_edges"]:
                set_loc_in_super_loc = self.sets["set_edges_in_super_edges"][super_loc]
            if not set_loc_in_super_loc:
                continue
            existing_capacities = sum(self.parameters.existing_capacities.loc[:, :, loc, :] for loc in set_loc_in_super_loc)
            if not (isinstance(existing_capacities, float) or isinstance(existing_capacities, int)):
                existing_capacities = existing_capacities.where(existing_capacities == np.nan, 0.0)
            # masks to formulate constraints
            m1 = (capacity_limit_super.loc[:, :, super_loc, :] != np.inf) & (existing_capacities < capacity_limit_super.loc[:, :, super_loc, :])
            m2 = (capacity_limit_super.loc[:, :, super_loc, :] != np.inf) & ~(existing_capacities < capacity_limit_super.loc[:, :, super_loc, :])
            ### formulate constraint
            lhs = lp.merge(self.variables["capacity"].loc[:, :, set_loc_in_super_loc, :].where(m1).to_linexpr(),
                           self.variables["capacity_addition"].loc[:, :, set_loc_in_super_loc, :].where(m2).to_linexpr(),
                           compat="broadcast_equals").sum('set_location')
            # sum(self.variables["capacity"].loc[:,:,loc,:].where(m1) + self.variables["capacity_addition"].loc[:,:,loc,:].where(m2) for loc in set_loc_in_super_loc)
            rhs = capacity_limit_super.loc[:, :, super_loc, :].where(m1, 0.0) # .expand_dims(dim={'set_location': set_loc_in_super_loc})
            # rhs = rhs.transpose(*list(lhs.dims.keys())[:-1])  # does not work yet..
            constraints[super_loc] = lhs<=rhs

        ### return
        self.constraints.add_constraint("constraint_technology_capacity_limit_super", constraints)
        # return self.constraints.return_contraints(constraints, model=self.model, index_values=index.get_unique(["set_super_location"]), index_names=["set_super_location"])

    def constraint_technology_min_capacity_addition(self):
        """ min capacity addition of technology

        .. math::
            \\Delta s^\\mathrm{min}_{h} g_{i,p,y} \\le \\Delta S_{h,p,y}

        :math:`\\Delta s^\\mathrm{min}_{h}`: minimum capacity addition of technology :math:`h` \n
        :math:`g_{i,p,y}`: binary variable which equals 1 if technology is installed at location :math:`p` in year :math:`y` \n
        :math:`\\Delta S_{h,p,y}`: size of built technology :math:`h` (invested capacity after construction) at location :math:`p` in year :math:`y`

        """
        capacity_addition_min = self.parameters.capacity_addition_min
        mask = (capacity_addition_min != 0) & (capacity_addition_min.notnull())

        # if mask is empty, return None
        if not mask.any():
            return None

        lhs = mask * (capacity_addition_min * self.variables["technology_installation"] - self.variables["capacity_addition"])
        rhs = 0
        constraints = lhs <= rhs

        ### return
        self.constraints.add_constraint("constraint_technology_min_capacity_addition",constraints)

    #TODO check if binary is necessary when capacity_addition_max is < inf but capacity_addition_min = 0
    def constraint_technology_max_capacity_addition(self):
        """max capacity addition of technology

        .. math::
            s^\\mathrm{max}_{h} g_{i,p,y} \\ge \\Delta S_{h,p,y}

        :math:`s^\\mathrm{add, max}_{h}`: maximum capacity addition of technology :math:`h`  \n
        :math:`g_{i,p,y}`: binary variable which equals 1 if technology is installed at location :math:`p` in year :math:`y` \n
        :math:`\\Delta S_{h,p,y}`: size of built technology :math:`h` (invested capacity after construction) at location :math:`p` in year :math:`y`

        """
        capacity_addition_max = self.parameters.capacity_addition_max
        mask = (capacity_addition_max != np.inf) & (capacity_addition_max != 0) & (capacity_addition_max.notnull())

        # if mask is empty, return None
        if not mask.any():
            return None
        lhs = mask * (capacity_addition_max * self.variables["technology_installation"] - self.variables["capacity_addition"])
        rhs = 0
        constraints = lhs >= rhs

        self.constraints.add_constraint("constraint_technology_max_capacity_addition",constraints)

    def constraint_technology_construction_time(self):
        """ construction time of technology, i.e., time that passes between investment and availability

        .. math::
            \\mathrm{if\\ start\\ time\\ step\\ in\\ set\\ time\\ steps\\ yearly:}\\ \\Delta S_{h,p,y} = \\Delta S_{h,p,(y-dy^{\\mathrm{construction}})}^\\mathrm{invest}
        .. math::
            \\mathrm{elif\\ start\\ time\\ step\\ in\\ set\\ time\\ steps\\ yearly\\ entire\\ horizon:}\\ \\Delta S_{h,p,y} = \\Delta s^\\mathrm{ex,invest}_{h,p,(y-dy^{\\mathrm{construction}})}
        .. math::
            \\mathrm{else:}\\ \\Delta S_{h,p,y} = 0

        :math:`\\Delta S_{h,p,y}`: size of built technology :math:`h` (invested capacity after construction) at location :math:`p` in year :math:`y` \n
        :math:`\\Delta S_{h,p,y}^\\mathrm{invest}`: size of invested technology at location :math:`p` in year :math:`y` \n
        :math:`\\Delta s^\\mathrm{ex,invest}_{h,p,y}`: size of the previously invested capacities at location :math:`p` in year :math:`y` \n

        """

        # get investment time step
        investment_time = pd.Series(
            {(t, y, Technology.get_investment_time_step(self.optimization_setup, t, y)): 1 for t, y in itertools.product(self.sets["set_technologies"], self.sets["set_time_steps_yearly"])})
        investment_time.index.names = ["set_technologies", "set_time_steps_yearly","set_time_steps_construction"]

        # select masks
        mask_current_time_steps = investment_time.index.get_level_values("set_time_steps_construction").isin(self.sets["set_time_steps_yearly"])
        mask_existing_time_steps = investment_time.isin(self.sets["set_time_steps_yearly_entire_horizon"]) & ~mask_current_time_steps
        # broadcast capacity investment and capacity investment existing
        capacity_investment = self.variables["capacity_investment"]
        investment_time_current = investment_time[mask_current_time_steps].dropna().to_xarray().broadcast_like(capacity_investment.mask).fillna(0)
        investment_time_existing = investment_time[mask_existing_time_steps].dropna().to_xarray().broadcast_like(capacity_investment.mask).fillna(0)
        # gets the time steps where no investment can be made without the addition exceeding the horizon
        investment_time_outside = (1-investment_time_current).min("set_time_steps_yearly")

        capacity_investment = capacity_investment.rename({"set_time_steps_yearly": "set_time_steps_construction"})
        capacity_investment_addition = capacity_investment.broadcast_like(investment_time_current)
        capacity_investment_existing = self.parameters.capacity_investment_existing
        capacity_investment_existing = capacity_investment_existing.rename({"set_time_steps_yearly_entire_horizon": "set_time_steps_construction"}).broadcast_like(investment_time_existing)

        ### formulate constraint
        lhs = lp.merge(
            1 * self.variables["capacity_addition"],
            - (investment_time_current*capacity_investment_addition).sum("set_time_steps_construction")
            , compat="broadcast_equals")
        rhs = (investment_time_existing*capacity_investment_existing).sum("set_time_steps_construction")
        rhs = xr.align(lhs.const,rhs,join="left")[1]
        constraints = lhs == rhs
        # constrain capacity_investment where no investment can be made without the addition exceeding the horizon
        lhs_outside = self.align_and_mask(capacity_investment, investment_time_outside)
        rhs_outside = 0
        constraints_outside = lhs_outside == rhs_outside

        self.constraints.add_constraint("constraint_technology_construction_time",constraints)
        self.constraints.add_constraint("constraint_technology_construction_time_outside",constraints_outside)

    def constraint_technology_lifetime(self):
        """ limited lifetime of the technologies. calculates 'capacity', i.e., the capacity at the end of the year and
        'capacity_previous', i.e., the capacity at the beginning of the year

        .. math::
            S_{h,p,y} = \\sum_{\\tilde{y}=\\max(y_0,y-\\lceil\\frac{l_h}{\\Delta^\\mathrm{y}}\\rceil+1)}^y \\Delta S_{h,p,\\tilde{y}}
            + \\sum_{\\hat{y}=\\psi(\\min(y_0-1,y-\\lceil\\frac{l_h}{\\Delta^\\mathrm{y}}\\rceil+1))}^{\\psi(y_0)} \\Delta s^\\mathrm{ex}_{h,p,\\hat{y}}

        :math:`S_{h,p,y}`: installed capacity of technology :math:`h` at location :math:`p` in year :math:`y` \n
        :math:`\\Delta S_{h,p,y}`: size of built technology :math:`h` (invested capacity after construction) at location :math:`p` in year :math:`y` \n
        :math:`\\Delta s^\\mathrm{ex}_{h,p,y}`: size of the previously invested capacities at location :math:`p` in year :math:`y`
        """

        lt_range = pd.MultiIndex.from_tuples(
            [(t, y, py)
             for t, y in itertools.product(self.sets["set_technologies"], self.sets["set_time_steps_yearly"])
             for py in list(Technology.get_lifetime_range(self.optimization_setup, t, y))]
            ,names = ["set_technologies", "set_time_steps_yearly", "set_time_steps_yearly_prev"])
        lt_range = pd.Series(index=lt_range, data=-1)
        lt_range = lt_range.to_xarray().broadcast_like(self.variables["capacity"].lower).fillna(0)
        capacity_addition = self.variables["capacity_addition"].rename({"set_time_steps_yearly": "set_time_steps_yearly_prev"})
        capacity_addition = capacity_addition.broadcast_like(lt_range)
        expr = (lt_range * capacity_addition).sum("set_time_steps_yearly_prev")
        lhs = lp.merge(1 * self.variables["capacity"], expr, compat="broadcast_equals")
        lhs_previous = lp.merge(1 * self.variables["capacity_previous"], expr, 1 * self.variables["capacity_addition"],
                                compat="broadcast_equals")
        rhs = xr.align(lhs.const,self.parameters.existing_capacities,join="left")[1]
        constraints = lhs == rhs
        constraints_previous = lhs_previous == rhs

        ### return
        self.constraints.add_constraint("constraint_technology_lifetime",constraints)
        self.constraints.add_constraint("constraint_technology_lifetime_previous",constraints_previous)

    def constraint_technology_diffusion_limit(self):
        """limited technology diffusion based on the existing capacity in the previous year

        For storage and conversion technologies: \n
        .. math::
               \\Delta S_{k,n,y}\\leq ((1+\\vartheta_k)^{\\mathrm{dy}}-1)(K_{k,n,y}+\\omega \\sum_{\\tilde{n}\\in\\tilde{\\mathcal{N}}}K_{k,\\tilde{n},y})
                +\\mathrm{dy}(\\xi\\sum_{\\tilde{k}\\in\\tilde{\\mathcal{K}}}S_{\\tilde{k},n,y} + \\zeta_k)

        For transport technologies: \n
        .. math::
                \\Delta S_{j,e,y}\\leq ((1+\\vartheta_j)^{\\mathrm{dy}}-1)K_{j,e,y}
                +\\mathrm{dy}(\\xi\\sum_{\\tilde{j}\\in\\tilde{\\mathcal{J}}}S_{\\tilde{j},e,y} + \\zeta_j)

        :math:`\\Delta S_{j,e,y}`: size of built technology :math:`j` (invested capacity after construction) at location :math:`e` in year :math:`y` \n
        :math:`\\vartheta_j`: maximum diffusion rate of technology :math:`j` which is the maximum increase in capacity between investment steps \n
        :math:`K_{j,e,y}`: existing knowledge of how to install the technology :math:`j` at location :math:`e` in year :math:`y` \n
        :math:`\\xi`: parameter which specifies the unbounded market share \n
        :math:`\\zeta_j`: parameter which specifies the unbounded capacity addition that can be added each year (only for delayed technology deployment) \n
        :math:`dy`: interval between planning periods\n
        :math:`\\omega`: parameter which specifies the knowledge spillover rate

        """
        # load variables and parameters
        capacity_addition = self.variables["capacity_addition"]
        capacity_existing = self.parameters.capacity_existing
        knowledge_depreciation_rate = self.parameters.knowledge_depreciation_rate
        interval_between_years = self.system.interval_between_years
        spillover_rate = self.parameters.knowledge_spillover_rate
        # technology diffusion rate per investment period
        tdr = (1 + self.parameters.max_diffusion_rate) ** interval_between_years - 1
        tdr = tdr.broadcast_like(capacity_addition.lower)
        tdr_sum = tdr.sum("set_location")
        mask_inf_tdr = ~(tdr == np.inf)
        mask_inf_tdr_sum = ~(tdr_sum == np.inf)
        # if all tdr are inf, we can skip the constraint
        if (~mask_inf_tdr).all():
            return
        # create mask for knowledge spillover rate (sr) to exclude transport technologies
        mask_technology_type = pd.Series(index=xr.DataArray(self.sets["set_technologies"]), data=1)
        mask_technology_type.index.name = "set_technologies"
        mask_technology_type[mask_technology_type.index.isin(self.sets["set_transport_technologies"])] = 0
        mask_technology_type = mask_technology_type.to_xarray()
        # create mask for knowledge spillover rate (sr) to exclude edges
        mask_location = pd.Series(index=capacity_addition.coords["set_location"], data=1)
        mask_location.index.name = "set_location"
        mask_location[mask_location.index.isin(self.sets["set_edges"])] = 0
        mask_location = mask_location.to_xarray()
        # mask match technology type and location
        mask_transport_edge = (1-mask_technology_type) & (1-mask_location)
        mask_not_transport_not_edge = mask_technology_type & mask_location
        mask_technology_location = mask_transport_edge | mask_not_transport_not_edge
        # create xarray for previous years
        years = pd.MultiIndex.from_tuples(
            [(y, py) for y, py in
             itertools.product(self.sets["set_time_steps_yearly"], self.sets["set_time_steps_yearly"])
             if py < y],
            names=["set_time_steps_yearly", "set_time_steps_yearly_prev"])
        # only formulate term_knowledge if there are previous years
        term_knowledge_no_spillover = capacity_addition.where(False) # dummy term
        term_knowledge = capacity_addition.where(False) # dummy term
        if len(years) != 0:
            # kdr for capacity additions
            kdr = {(y, py): (1 - knowledge_depreciation_rate) ** (interval_between_years * (y - 1 - py))
                   for y, py in years}
            kdr = pd.Series(kdr)
            kdr.index.names = ["set_time_steps_yearly", "set_time_steps_yearly_prev"]
            kdr = kdr.to_xarray().fillna(0)

            years = pd.Series(index=years, data=1)
            years = years.to_xarray().fillna(0)
            # expand and sum capacity addition over all nodes for spillover
            capacity_addition_years = capacity_addition.rename({"set_time_steps_yearly": "set_time_steps_yearly_prev"}).broadcast_like(years)
            kdr = kdr.broadcast_like(capacity_addition_years.lower)
            term_knowledge_no_spillover = tdr * (capacity_addition_years * kdr).sum("set_time_steps_yearly_prev")
            # if spillover rate is not inf, calculate term knowledge with spillover
            if spillover_rate != np.inf:
                location_index = pd.Series(index=pd.MultiIndex.from_product(
                    [capacity_addition.coords["set_location"].values, capacity_addition.coords["set_location"].values],
                    names=["set_location", "set_location_temp"])).to_xarray()
                capacity_addition_location = capacity_addition_years.rename({"set_location": "set_location_temp"}).broadcast_like(
                    location_index).sel({"set_location_temp": self.sets["set_nodes"]}).sum("set_location_temp")
                # calculate term spillover
                term_spillover = capacity_addition_location - capacity_addition_years
                sr = xr.full_like(term_spillover.const, spillover_rate)
                sr = sr.where(mask_technology_type, 0).where(mask_location, 0)
                # annual knowledge addition
                term_knowledge = capacity_addition_years + sr * term_spillover
                term_knowledge = tdr*(term_knowledge * kdr).sum("set_time_steps_yearly_prev")
        # unbounded market share --> only for same technology class
        capacity_previous = self.variables["capacity_previous"]
        market_share_unbounded = {
            (t,ot): self.parameters.market_share_unbounded if self.sets["set_reference_carriers"][t][0] == self.sets["set_reference_carriers"][ot][0] else 0
            for t in self.sets["set_technologies"]
            for ot in self.optimization_setup.get_class_set_of_element(t,Technology)
        }
        market_share_unbounded = pd.Series(market_share_unbounded)
        market_share_unbounded.index.names = ["set_technologies", "set_other_technologies"]
        market_share_unbounded = market_share_unbounded.to_xarray().broadcast_like(capacity_previous.lower).fillna(0)
        mask_market_share_unbounded = market_share_unbounded != 0
        term_unbounded_addition = (market_share_unbounded * capacity_previous.rename({"set_technologies":"set_other_technologies"})).where(mask_market_share_unbounded).sum("set_other_technologies")
        # existing capacities
        delta_years = interval_between_years * (capacity_addition.coords["set_time_steps_yearly"] - 1 - self.energy_system.set_time_steps_yearly[0])
        lifetime_existing = self.parameters.lifetime_existing
        lifetime = self.parameters.lifetime
        kdr_existing = (1 - knowledge_depreciation_rate) ** (delta_years + lifetime - lifetime_existing)
        capacity_existing_total_nosr = capacity_existing
        # capacity addition unbounded
        capacity_addition_unbounded = self.parameters.capacity_addition_unbounded
        capacity_addition_unbounded = capacity_addition_unbounded.broadcast_like(tdr)
        capacity_addition_unbounded = capacity_addition_unbounded.where(mask_technology_location, 0)
        # build constraints for all nodes summed ("sn")
        lhs_sn = lp.merge(1*capacity_addition,-1*term_knowledge_no_spillover,-1*term_unbounded_addition, compat="broadcast_equals").sum("set_location")
        rhs_sn = (tdr * (capacity_existing_total_nosr * kdr_existing).sum("set_technologies_existing") + capacity_addition_unbounded).sum("set_location")
        rhs_sn = rhs_sn.broadcast_like(lhs_sn.const)
        # mask for tdr == inf
        lhs_sn = self.align_and_mask(lhs_sn, mask_inf_tdr_sum)
        rhs_sn = self.align_and_mask(rhs_sn, mask_inf_tdr_sum)
        # combine constraint
        constraints_sn = lhs_sn <= rhs_sn
        self.constraints.add_constraint("constraint_technology_diffusion_limit_total", constraints_sn)
        # build constraints for all nodes ("an") if spillover rate is not inf
        if spillover_rate != np.inf:
            # existing capacities with spillover
            capacity_existing_total = capacity_existing + spillover_rate * (
                        capacity_existing.sum("set_location") - capacity_existing).where(mask_technology_type, 0)
            lhs_an = lp.merge(1*capacity_addition,-1*term_knowledge,-1*term_unbounded_addition, compat="broadcast_equals")
            rhs_an = tdr * (capacity_existing_total * kdr_existing).sum("set_technologies_existing") + capacity_addition_unbounded
            rhs_an = rhs_an.broadcast_like(lhs_an.const)
            # mask for tdr == inf
            lhs_an = self.align_and_mask(lhs_an, mask_inf_tdr)
            rhs_an = self.align_and_mask(rhs_an, mask_inf_tdr)
            # combine constraint
            constraints_an = lhs_an <= rhs_an
            self.constraints.add_constraint("constraint_technology_diffusion_limit",constraints_an)

    def constraint_technology_diffusion_limit_super(self):
        """limited technology diffusion based on the existing capacity in the previous year for super locations

        For storage and conversion technologies: \n
        .. math::
               \\Delta S_{k,n,y}\\leq ((1+\\vartheta_k)^{\\mathrm{dy}}-1)(K_{k,n,y}+\\omega \\sum_{\\tilde{n}\\in\\tilde{\\mathcal{N}}}K_{k,\\tilde{n},y})
                +\\mathrm{dy}(\\xi\\sum_{\\tilde{k}\\in\\tilde{\\mathcal{K}}}S_{\\tilde{k},n,y} + \\zeta_k)

        For transport technologies: \n
        .. math::
                \\Delta S_{j,e,y}\\leq ((1+\\vartheta_j)^{\\mathrm{dy}}-1)K_{j,e,y}
                +\\mathrm{dy}(\\xi\\sum_{\\tilde{j}\\in\\tilde{\\mathcal{J}}}S_{\\tilde{j},e,y} + \\zeta_j)

        :math:`\\Delta S_{j,e,y}`: size of built technology :math:`j` (invested capacity after construction) at location :math:`e` in year :math:`y` \n
        :math:`\\vartheta_j`: maximum diffusion rate of technology :math:`j` which is the maximum increase in capacity between investment steps \n
        :math:`K_{j,e,y}`: existing knowledge of how to install the technology :math:`j` at location :math:`e` in year :math:`y` \n
        :math:`\\xi`: parameter which specifies the unbounded market share \n
        :math:`\\zeta_j`: parameter which specifies the unbounded capacity addition that can be added each year (only for delayed technology deployment) \n
        :math:`dy`: interval between planning periods\n
        :math:`\\omega`: parameter which specifies the knowledge spillover rate

        """
        # load variables and parameters
        capacity_addition = self.variables["capacity_addition"]
        capacity_existing = self.parameters.capacity_existing
        knowledge_depreciation_rate = self.parameters.knowledge_depreciation_rate
        interval_between_years = self.system.interval_between_years
        spillover_rate = self.parameters.knowledge_spillover_rate
        # get the super locations
        super_edges = pd.concat(self.energy_system.set_edges_in_super_edges.values())
        super_nodes = pd.concat(self.energy_system.set_nodes_in_super_nodes.values())
        super_loc_index = pd.MultiIndex.from_frame(pd.concat([super_nodes, super_edges]).reset_index().rename({'index': 'set_super_location', 0: 'set_location'}, axis=1))
        super_loc = pd.Series(1, index=super_loc_index).unstack(fill_value=0).stack().to_xarray()
        # technology diffusion rate per investment period
        tdr = (1 + self.parameters.max_diffusion_rate_super) ** interval_between_years - 1
        tdr = tdr.broadcast_like(self.parameters.capacity_limit_super)
        tdr_sum = tdr.sum("set_super_location")
        mask_inf_tdr = ~(tdr == np.inf)
        mask_inf_tdr_sum = ~(tdr_sum == np.inf)
        # if all tdr are inf, we can skip the constraint
        if (~mask_inf_tdr).all():
            return
        # create mask for knowledge spillover rate (sr) to exclude transport technologies
        mask_technology_type = pd.Series(index=xr.DataArray(self.sets["set_technologies"]), data=1)
        mask_technology_type.index.name = "set_technologies"
        mask_technology_type[mask_technology_type.index.isin(self.sets["set_transport_technologies"])] = 0
        mask_technology_type = mask_technology_type.to_xarray()
        # create mask for knowledge spillover rate (sr) to exclude edges
        mask_super_location = pd.Series(index=super_loc_index.get_level_values('set_super_location').unique(), data=1)
        mask_super_location.index.name = "set_super_location"
        mask_super_location[mask_super_location.index.isin(self.energy_system.set_super_edges)] = 0
        mask_super_location = mask_super_location.to_xarray()
        # mask match technology type and location
        mask_transport_edge = (1 - mask_technology_type) & (1 - mask_super_location)
        mask_not_transport_not_edge = mask_technology_type & mask_super_location
        mask_technology_location = mask_transport_edge | mask_not_transport_not_edge
        # create xarray for previous years
        years = pd.MultiIndex.from_tuples(
            [(y, py) for y, py in
             itertools.product(self.sets["set_time_steps_yearly"], self.sets["set_time_steps_yearly"])
             if py < y],
            names=["set_time_steps_yearly", "set_time_steps_yearly_prev"])
        # only formulate term_knowledge if there are previous years
        term_knowledge_no_spillover = capacity_addition.where(False)  # dummy term
        term_knowledge = capacity_addition.where(False)  # dummy term
        if len(years) != 0:
            # kdr for capacity additions
            kdr = {(y, py): (1 - knowledge_depreciation_rate) ** (interval_between_years * (y - 1 - py))
                   for y, py in years}
            kdr = pd.Series(kdr)
            kdr.index.names = ["set_time_steps_yearly", "set_time_steps_yearly_prev"]
            kdr = kdr.to_xarray().fillna(0)

            years = pd.Series(index=years, data=1)
            years = years.to_xarray().fillna(0)
            # expand and sum capacity addition over all nodes for spillover
            capacity_addition_years = capacity_addition.rename(
                {"set_time_steps_yearly": "set_time_steps_yearly_prev"}).broadcast_like(years)

            # calculate the capacity addition for all locations within the super locations
            capacity_addition_years = capacity_addition_years.broadcast_like(super_loc).where(super_loc)
            kdr = kdr.broadcast_like(capacity_addition_years.lower)

            term_knowledge_no_spillover = tdr * (capacity_addition_years * kdr).sum("set_time_steps_yearly_prev").sum("set_location")
            # if spillover rate is not inf, calculate term knowledge with spillover
            if spillover_rate != np.inf:
                super_location_index = pd.Series(index=pd.MultiIndex.from_product(
                    [capacity_addition_years.coords["set_super_location"].values,
                     capacity_addition_years.coords["set_super_location"].values],
                    names=["set_super_location", "set_super_location_temp"])).to_xarray()
                capacity_addition_location = capacity_addition_years.rename({"set_super_location": "set_super_location_temp"}).broadcast_like(
                    super_location_index).sum("set_location").sel({"set_super_location_temp": self.sets["set_super_nodes"]}).sum("set_super_location_temp")
                # calculate term spillover
                term_spillover = capacity_addition_location - capacity_addition_years.sum("set_location")
                sr = xr.full_like(term_spillover.const, spillover_rate)
                sr = sr.where(mask_technology_type, 0).where(mask_super_location).fillna(0)
                # annual knowledge addition
                kdr = kdr.sel(set_location=self.energy_system.set_nodes[0]).drop_vars('set_location')
                term_knowledge = capacity_addition_years.sum("set_location") + sr * term_spillover
                term_knowledge = tdr * (term_knowledge * kdr).sum("set_time_steps_yearly_prev")

        # existing capacities
        delta_years = interval_between_years * (capacity_addition.coords["set_time_steps_yearly"] - 1 - self.energy_system.set_time_steps_yearly[0])
        lifetime_existing = self.parameters.lifetime_existing
        lifetime = self.parameters.lifetime
        kdr_existing = (1 - knowledge_depreciation_rate) ** (delta_years + lifetime - lifetime_existing)

        capacity_existing_total_nosr = capacity_existing
        capacity_existing_total_nosr = (capacity_existing_total_nosr * kdr_existing).sum("set_technologies_existing")
        capacity_existing_total_nosr_super = capacity_existing_total_nosr.broadcast_like(super_loc).where(super_loc).sum("set_location")
        # capacity addition unbounded
        capacity_addition_unbounded_super = self.parameters.capacity_addition_unbounded_super
        capacity_addition_unbounded_super = capacity_addition_unbounded_super.broadcast_like(tdr)
        capacity_addition_unbounded_super = capacity_addition_unbounded_super.where(mask_technology_location.broadcast_like(tdr), 0)
        # build constraints for all nodes summed ("sn")
        capacity_addition_super = capacity_addition.broadcast_like(super_loc).where(super_loc).sum("set_location")
        lhs_sn = lp.merge(1 * capacity_addition_super, -1 * term_knowledge_no_spillover, compat="broadcast_equals").sum("set_super_location")
        rhs_sn = (tdr * capacity_existing_total_nosr_super + capacity_addition_unbounded_super).sum("set_super_location")
        rhs_sn = rhs_sn.broadcast_like(lhs_sn.const)
        # mask for tdr == inf
        lhs_sn = self.align_and_mask(lhs_sn, mask_inf_tdr_sum)
        rhs_sn = self.align_and_mask(rhs_sn, mask_inf_tdr_sum)
        # combine constraint
        constraints_sn = lhs_sn <= rhs_sn
        self.constraints.add_constraint("constraint_technology_diffusion_limit_super_total", constraints_sn)
        # build constraints for all nodes ("an") if spillover rate is not inf
        if spillover_rate != np.inf:
            # existing capacities with spillover
            capacity_existing_kdr = (capacity_existing * kdr_existing).sum("set_technologies_existing")
            capacity_existing_kdr_sr = ((capacity_existing.sum("set_location") - capacity_existing).where(mask_technology_type, 0) *
                                        kdr_existing).sum("set_technologies_existing")
            capacity_existing_total_kdr = capacity_existing_kdr + spillover_rate * capacity_existing_kdr_sr
            capacity_existing_total_kdr = capacity_existing_total_kdr.broadcast_like(super_loc).where(super_loc).sum("set_location")

            lhs_an = lp.merge(1 * capacity_addition_super, -1 * term_knowledge, compat="broadcast_equals")
            rhs_an = tdr * capacity_existing_total_kdr + capacity_addition_unbounded_super
            rhs_an = rhs_an.broadcast_like(lhs_an.const)
            # mask for tdr == inf
            lhs_an = self.align_and_mask(lhs_an, mask_inf_tdr)
            rhs_an = self.align_and_mask(rhs_an, mask_inf_tdr)
            # combine constraint
            constraints_an = lhs_an <= rhs_an
            self.constraints.add_constraint("constraint_technology_diffusion_limit_super", constraints_an)

    def constraint_cost_capex_yearly(self):
        """ aggregates the capex of built capacity and of existing capacity

        .. math::
            A_{h,p,y} = f_h (\\sum_{\\tilde{y} = \\max(y_0,y-\\lceil\\frac{l_h}{\\mathrm{dy}}\\rceil+1)}^y \\alpha_{h,y}\\Delta S_{h,p,\\tilde{y}}
            + \\sum_{\\hat{y}=\\psi(\\min(y_0-1,y-\\lceil\\frac{l_h}{\\mathrm{dy}}\\rceil+1))}^{\\psi(y_0)} \\alpha_{h,y_0}\\Delta s^\\mathrm{ex}_{h,p,\\hat{y}})

        :math:`A_{h,p,y}`: annual capex of technology :math:`h` at location :math:`p` in year :math:`y` \n
        :math:`f_h`: annuity factor of technology :math:`h` \n
        :math:`\\alpha_{h,y}`: unit cost of capital investment of technology :math:`h` in year :math:`y` \n
        :math:`\\Delta S_{h,p,y}`: size of built technology :math:`h` (invested capacity after construction) at location :math:`p` in year :math:`y` \n
        :math:`\\Delta s^\\mathrm{ex}_{h,p,y}`: size of the previously added capacities at location :math:`p` in year :math:`y` \n
        :math:`l_h`: lifetime of technology :math:`h`   \n
        :math:`\\mathrm{dy}`: interval between planning periods


        """

        ### index sets
        index_values, index_names = Element.create_custom_set(["set_technologies", "set_capacity_types", "set_location", "set_time_steps_yearly"], self.optimization_setup)
        index = ZenIndex(index_values, index_names)

        ### masks
        # not necessary

        #Annuity factor
        dr = self.parameters.discount_rate
        lt = self.parameters.lifetime
        if dr != 0:
            a = ((1 + dr) ** lt * dr) / ((1 + dr) ** lt - 1)
        else:
            a = 1 / lt
        lt_range = pd.MultiIndex.from_tuples([(t, y, py) for t, y in
                                              index.get_unique(["set_technologies", "set_time_steps_yearly"]) for py in
                                              list(Technology.get_lifetime_range(self.optimization_setup, t, y))])
        lt_range = pd.Series(index=lt_range, data=-1)
        lt_range.index.names = ["set_technologies", "set_time_steps_yearly", "set_time_steps_yearly_prev"]
        lt_range = lt_range.to_xarray().broadcast_like(self.variables["capacity"].lower).fillna(0)

        cost_capex_overnight = self.variables["cost_capex_overnight"].rename(
            {"set_time_steps_yearly": "set_time_steps_yearly_prev"})
        cost_capex_overnight = cost_capex_overnight.broadcast_like(lt_range)
        expr = (lt_range * a * cost_capex_overnight).sum("set_time_steps_yearly_prev")
        lhs = lp.merge(1 * self.variables["cost_capex_yearly"], expr, compat="broadcast_equals")
        rhs = (a * self.parameters.existing_capex).broadcast_like(lhs.const)
        constraints = lhs == rhs

        ### return
        self.constraints.add_constraint("constraint_cost_capex_yearly",constraints)

    # TODO complete constraint (second summation symbol) - is this implemented correctly?
    def constraint_cost_opex_yearly(self):
        """ yearly opex for a technology at a location in each year

        .. math::
            OPEX_{h,p,y} = \\sum_{t\\in\\mathcal{T}}\\tau_t O_{h,p,t}^t
            + \\gamma_{h,y} S_{h,p,y} + \\gamma_{k,y}^\\mathrm{e} S_{k,n,y}^\\mathrm{e}

        :math:`OPEX_{h,p,y}`: opex of operating technology :math:`h` at location :math:`p` in year :math:`y` \n
        :math:`\\tau_t`: duration of time step :math:`t` \n
        :math:`O_{h,p,t}^t`: variable opex of operating technology :math:`h` at location :math:`p` in time step :math:`t` \n
        :math:`\\gamma_{h,y}`: specific fixed opex of technology :math:`h` in year :math:`y` \n
        :math:`S_{h,p,y}`: installed capacity of technology :math:`h` at location :math:`p` in year :math:`y` \n
        :math:`\\gamma_{k,y}^\\mathrm{e}`: specific fixed opex of storage technology :math:`k` in year :math:`y` \n
        :math:`S_{k,n,y}^\\mathrm{e}`: installed capacity of storage technology :math:`k` at node :math:`n` in year :math:`y`


        """

        times = {y: self.parameters.time_steps_operation_duration.loc[
            self.time_steps.get_time_steps_year2operation(y)].to_series() for y in self.sets["set_time_steps_yearly"]}
        times = pd.concat(times, keys=times.keys())
        times.index.names = ["set_time_steps_yearly", "set_time_steps_operation"]
        times = times.to_xarray().broadcast_like(self.variables["cost_opex_variable"].mask)
        term_opex_variable = (self.variables["cost_opex_variable"] * times).sum("set_time_steps_operation")
        term_opex_fixed = (self.parameters.opex_specific_fixed * self.variables["capacity"]).sum("set_capacity_types")
        lhs = self.variables["cost_opex_yearly"] - term_opex_variable - term_opex_fixed
        rhs = 0
        constraints = lhs == rhs

        ### return
        self.constraints.add_constraint("constraint_cost_opex_yearly",constraints)

    def constraint_carbon_emissions_technology_total(self):
        """ calculate total carbon emissions of each technology

        .. math::
            E_y^{\\mathcal{H}} = \\sum_{p\\in\\mathcal{P}} \\sum_{t\\in\\mathcal{T}}\\sum_{h\\in\\mathcal{H}} \\theta_{h,p,t} \\tau_{t}

        :math:`E_y^{\\mathcal{H}}`: total carbon emissions of each technology in year :math:`y` \n
        :math:`\\theta_{h,p,t}`: carbon emissions of technology :math:`h` at location :math:`p` in time step :math:`t` \n
        :math:`\\tau_{t}`: duration of time step :math:`t`

        """
        term_summed_carbon_emissions_technology = (self.variables["carbon_emissions_technology"] * self.get_year_time_step_duration_array()).sum(
            ["set_technologies", "set_location", "set_time_steps_operation"])
        lhs = self.variables["carbon_emissions_technology_total"] - term_summed_carbon_emissions_technology
        rhs = 0
        constraints = lhs == rhs

        self.constraints.add_constraint("constraint_carbon_emissions_technology_total",constraints)

<<<<<<< HEAD
    def constraint_technology_lca_impacts_block(self):
        """ lca impacts of all technologies per location and year"""

        ### index sets
        index_values, index_names = Element.create_custom_set(['set_technologies', 'set_location', 'set_lca_impact_categories', 'set_time_steps_operation'], self.optimization_setup)
        index = ZenIndex(index_values, index_names)
        times = index.get_unique(["set_time_steps_operation"])

        ### masks
        # not necessary

        ### index loop
        # we loop over the technologies and vectorize over the locations, lca categories, and over the times after converting them from operation to yearly time steps
        constraints = {}
        for tech in index.get_unique(['set_technologies']):
            ### auxiliary calculations
            yearly_time_steps = [self.time_steps.convert_time_step_operation2year(t) for t in times]

            ### auxiliary calculations
            locs = index.get_values([tech], 1, unique=True)
            reference_carrier = self.sets["set_reference_carriers"][tech][0]
            if tech in self.sets["set_conversion_technologies"]:
                if reference_carrier in self.sets["set_input_carriers"][tech]:
                    reference_flow = self.variables["flow_conversion_input"].loc[tech, reference_carrier, locs].to_linexpr()
                else:
                    reference_flow = self.variables["flow_conversion_output"].loc[tech, reference_carrier, locs].to_linexpr()
                reference_flow = reference_flow.rename({"set_nodes": "set_location", 'set_conversion_technologies': 'set_technologies'})
            elif tech in self.sets["set_transport_technologies"]:
                reference_flow = self.variables["flow_transport"].loc[tech, locs].to_linexpr()
                reference_flow = reference_flow.rename({"set_edges": "set_location", 'set_transport_technologies': 'set_technologies'})
            else:
                reference_flow = self.variables["flow_storage_charge"].loc[tech, locs] + self.variables["flow_storage_discharge"].loc[tech, locs]
                reference_flow = reference_flow.rename({"set_nodes": "set_location", 'set_storage_technologies': 'set_technologies'})
            # make sure the coordinates are the same
            # reference_flow = reference_flow.rename({'set_time_steps_operation': 'set_time_steps_yearly'}).broadcast_like(self.parameters.technology_lca_factors.loc[tech, locs, :, :])
            fac = self.parameters.technology_lca_factors.loc[tech, locs, :, yearly_time_steps].assign_coords({'set_time_steps_yearly': times}).rename({"set_time_steps_yearly": "set_time_steps_operation"})
            reference_flow = reference_flow.broadcast_like(fac)
            term_reference_flow = - fac * reference_flow

            ### formulate constraint
            # the first term is just to ensure full shape
            lhs = lp.merge(self.variables["technology_lca_impacts"].loc[tech].where(False).to_linexpr(),
                           self.variables["technology_lca_impacts"].loc[tech, locs].to_linexpr(),
                           term_reference_flow,
                           compat="broadcast_equals")
            rhs = 0
            constraints[tech] = lhs == rhs

        self.constraints.return_contraints('constraint_technology_lca_impacts', constraints)
        ### return
        # return self.constraints.return_contraints(constraints, model=self.model,
        #                                           index_values=index.get_unique(["set_technologies"]),
        #                                           index_names=["set_technologies"])

    def constraint_technology_lca_impacts_total_block(self):
        """ calculate total lca impacts of each technology """

        ### index sets
        years = self.sets["set_time_steps_yearly"]
        # this index is just for the sums in the auxiliary calculations
        index_values, index_names = Element.create_custom_set(["set_technologies", "set_location", 'set_lca_impact_categories'],
                                                              self.optimization_setup)
        index = ZenIndex(index_values, index_names)

        ### masks
        # not necessary

        ### index loop
        # we cycle over the years, because the sum of the operational time steps depends on the year
        constraints = {}
        for year in years:

            ### auxiliary calculations
            term_summed_lca_impacts_technology = []
            for tech in index.get_unique(["set_technologies"]):
                locs = index.get_values([tech], "set_location", unique=True)
                times = self.time_steps.get_time_steps_year2operation(year)
                term_summed_lca_impacts_technology.append((self.variables['technology_lca_impacts'].loc[tech, locs, :, times] *
                                                                self.parameters.time_steps_operation_duration.loc[times]).sum(['set_time_steps_operation', 'set_location']))
            term_summed_lca_impacts_technology = lp_sum(term_summed_lca_impacts_technology)

            ### formulate constraint
            lhs = self.variables["technology_lca_impacts_total"].loc[:, year] - term_summed_lca_impacts_technology
            rhs = 0
            constraints[year] = lhs == rhs

        self.constraints.return_contraints('constraint_technology_lca_impacts_total', constraints)
        ### return
        # return self.constraints.return_contraints(constraints,
        #                                           model=self.model,
        #                                           index_values=years,
        #                                           index_names=["set_time_steps_yearly"])
=======
    def constraint_technology_on_off(self):
        """ if technology is on, the binary variable is 1, else 0

        The min load constraint is expressed as six constraints (here for conversion technologies):

        .. math::
             m^\\mathrm{min}_{i,n,t}S^\\mathrm{approx}_{i,n,t}\\leq G^\\mathrm{r}_{i,n,t} \\leq S^\\mathrm{approx}_{i,n,t} \n
             0 \\leq S^\\mathrm{approx}_{i,n,t} \\leq s^\\mathrm{max}_{i,n,y} B_{i,n,t} \n
             S_{i,n,y} - s^\\mathrm{max}_{i,n,y}(1-B_{i,n,t}) \\leq S^\\mathrm{approx}_{i,n,t} \\leq S_{i,n,y}

        :math:`m^\\mathrm{min}_{i,n,t}`: minimum load parameter for technology :math:`i`, node :math:`n`, time step :math:`t` \n
        :math:`G_{i,n,t}^\\mathrm{r}`: reference carrier flow of the technology :math:`i` at node :math:`n` in time step :math:`t` \n
        :math:`S_{h,p,y}`: installed capacity of technology :math:`h` at location :math:`p` in year :math:`y` \n
        :math:`B_{i,n,t}`: binary variable indicating whether the technology is on or off for technology :math:`i`, node :math:`n`, time step :math:`t` \n
        :math:`S^\\mathrm{approx}_{i,n,t}`: helper variable that represents the product of :math:`S_{i,n,y}` and :math:`B_{i,n,t}` \n
        :math:`s^\\mathrm{max}_{i,n,y}`: Big-M limit on :math:`S_{h,p,y}`
        """
        # sets
        conversion_techs = self.sets["set_conversion_technologies"]
        storage_techs = self.sets["set_storage_technologies"]
        transport_techs = self.sets["set_transport_technologies"]
        nodes = self.sets["set_nodes"]
        times = self.sets["set_time_steps_operation"]
        time_step_year = xr.DataArray(
            [self.optimization_setup.energy_system.time_steps.convert_time_step_operation2year(t) for t in times.data],
            coords=[times],dims=["set_time_steps_operation"])
        techs_on_off = Technology.create_custom_set(["set_technologies", "set_on_off"], self.optimization_setup)[0]
        if len(techs_on_off) == 0:
            return None
        # params and variables
        min_load = self.parameters.min_load.sel({"set_capacity_types":"power"})
        capacity = self.variables["capacity"].sel({"set_capacity_types":"power","set_time_steps_yearly":time_step_year})
        big_M = capacity.upper
        binary = self.variables["tech_on_var"]
        capacity_on_off_helper = self.variables["capacity_on_off_helper_var"]
        mask_on_off = binary.mask
        # assert that no big-M is inf
        sel_big_M = (big_M.where(mask_on_off) == np.inf).to_series()
        assert ~sel_big_M.any(), f"Big-M is inf for {sel_big_M[sel_big_M].index.droplevel(2).unique().to_list()}. Please set finite capacity limits of the technologies."
        # flows
        list_flow_reference = []
        if len(conversion_techs) > 0:
            list_flow_reference.append(self.get_flow_expression_conversion(conversion_techs,nodes).rename({"set_conversion_technologies": "set_technologies", "set_nodes": "set_location"}))
        if len(storage_techs) > 0:
            list_flow_reference.append(self.get_flow_expression_storage(rename=True))
        if len(transport_techs) > 0:
            list_flow_reference.append(self.variables["flow_transport"].rename({"set_transport_technologies": "set_technologies", "set_edges": "set_location"}).to_linexpr())
        flow_reference = lp.merge(list_flow_reference, compat="broadcast_equals")
        flow_reference = flow_reference.reindex_like(mask_on_off)
        # constraints
        # constraint 1, operational limit
        # 1a, lower bound
        lhs_1a = self.align_and_mask(min_load * capacity_on_off_helper - flow_reference,mask_on_off)
        rhs_1a = 0
        constraints_1a = lhs_1a <= rhs_1a
        self.constraints.add_constraint("constraint_technology_on_off_operation_lower_bound",constraints_1a)
        # 1a, upper bound
        lhs_1b = self.align_and_mask(- capacity_on_off_helper + flow_reference,mask_on_off)
        rhs_1b = 0
        constraints_1b = lhs_1b <= rhs_1b
        self.constraints.add_constraint("constraint_technology_on_off_operation_upper_bound",constraints_1b)
        # constraint 2, limit capacity helper (lower bound already given by variable definition)
        lhs_2 = self.align_and_mask(capacity_on_off_helper - big_M * binary,mask_on_off)
        rhs_2 = 0
        constraints_2 = lhs_2 <= rhs_2
        self.constraints.add_constraint("constraint_technology_on_off_capacity_helper",constraints_2)
        # constraint 3, capacity helper bounds
        # 3a, lower bound
        lhs_3a = self.align_and_mask(capacity + big_M * binary - capacity_on_off_helper,mask_on_off)
        rhs_3a = big_M
        constraints_3a = lhs_3a <= rhs_3a
        self.constraints.add_constraint("constraint_technology_on_off_capacity_helper_lower_bound",constraints_3a)
        # 3b, upper bound
        lhs_3b = self.align_and_mask(capacity_on_off_helper - capacity,mask_on_off)
        rhs_3b = 0
        constraints_3b = lhs_3b <= rhs_3b
        self.constraints.add_constraint("constraint_technology_on_off_capacity_helper_upper_bound",constraints_3b)
>>>>>>> 2f753614
<|MERGE_RESOLUTION|>--- conflicted
+++ resolved
@@ -529,25 +529,7 @@
             constraints.add_constraint_block(model, name='constraint_technology_lca_impacts_total', constraint=rules.constraint_technology_lca_impacts_total_block(),
                                              doc='total lca impacts of all technologies per year')
 
-<<<<<<< HEAD
-        # disjunct if technology is on
-        # the disjunction variables
-        variables = optimization_setup.variables
-        index_vals, _ = cls.create_custom_set(["set_technologies", "set_on_off", "set_capacity_types", "set_location", "set_time_steps_operation"], optimization_setup)
-        index_names = ["on_off_technologies", "on_off_capacity_types", "on_off_locations",
-                       "on_off_time_steps_operation"]
-        variables.add_variable(model, name="tech_on_var",
-                               index_sets=(index_vals, index_names),
-                               doc="Binary variable which equals 1 when technology is switched on at location l and time t",
-                               binary=True, unit_category=None)
-        variables.add_variable(model, name="tech_off_var",
-                               index_sets=(index_vals, index_names),
-                               doc="Binary variable which equals 1 when technology is switched off at location l and time t",
-                               binary=True, unit_category=None)
-        model.add_constraints(model.variables["tech_on_var"] + model.variables["tech_off_var"] == 1, name="tech_on_off_cons")
-=======
         # min load constraints
->>>>>>> 2f753614
         n_cons = len(model.constraints.items())
         rules.constraint_technology_on_off()
 
@@ -1273,100 +1255,6 @@
 
         self.constraints.add_constraint("constraint_carbon_emissions_technology_total",constraints)
 
-<<<<<<< HEAD
-    def constraint_technology_lca_impacts_block(self):
-        """ lca impacts of all technologies per location and year"""
-
-        ### index sets
-        index_values, index_names = Element.create_custom_set(['set_technologies', 'set_location', 'set_lca_impact_categories', 'set_time_steps_operation'], self.optimization_setup)
-        index = ZenIndex(index_values, index_names)
-        times = index.get_unique(["set_time_steps_operation"])
-
-        ### masks
-        # not necessary
-
-        ### index loop
-        # we loop over the technologies and vectorize over the locations, lca categories, and over the times after converting them from operation to yearly time steps
-        constraints = {}
-        for tech in index.get_unique(['set_technologies']):
-            ### auxiliary calculations
-            yearly_time_steps = [self.time_steps.convert_time_step_operation2year(t) for t in times]
-
-            ### auxiliary calculations
-            locs = index.get_values([tech], 1, unique=True)
-            reference_carrier = self.sets["set_reference_carriers"][tech][0]
-            if tech in self.sets["set_conversion_technologies"]:
-                if reference_carrier in self.sets["set_input_carriers"][tech]:
-                    reference_flow = self.variables["flow_conversion_input"].loc[tech, reference_carrier, locs].to_linexpr()
-                else:
-                    reference_flow = self.variables["flow_conversion_output"].loc[tech, reference_carrier, locs].to_linexpr()
-                reference_flow = reference_flow.rename({"set_nodes": "set_location", 'set_conversion_technologies': 'set_technologies'})
-            elif tech in self.sets["set_transport_technologies"]:
-                reference_flow = self.variables["flow_transport"].loc[tech, locs].to_linexpr()
-                reference_flow = reference_flow.rename({"set_edges": "set_location", 'set_transport_technologies': 'set_technologies'})
-            else:
-                reference_flow = self.variables["flow_storage_charge"].loc[tech, locs] + self.variables["flow_storage_discharge"].loc[tech, locs]
-                reference_flow = reference_flow.rename({"set_nodes": "set_location", 'set_storage_technologies': 'set_technologies'})
-            # make sure the coordinates are the same
-            # reference_flow = reference_flow.rename({'set_time_steps_operation': 'set_time_steps_yearly'}).broadcast_like(self.parameters.technology_lca_factors.loc[tech, locs, :, :])
-            fac = self.parameters.technology_lca_factors.loc[tech, locs, :, yearly_time_steps].assign_coords({'set_time_steps_yearly': times}).rename({"set_time_steps_yearly": "set_time_steps_operation"})
-            reference_flow = reference_flow.broadcast_like(fac)
-            term_reference_flow = - fac * reference_flow
-
-            ### formulate constraint
-            # the first term is just to ensure full shape
-            lhs = lp.merge(self.variables["technology_lca_impacts"].loc[tech].where(False).to_linexpr(),
-                           self.variables["technology_lca_impacts"].loc[tech, locs].to_linexpr(),
-                           term_reference_flow,
-                           compat="broadcast_equals")
-            rhs = 0
-            constraints[tech] = lhs == rhs
-
-        self.constraints.return_contraints('constraint_technology_lca_impacts', constraints)
-        ### return
-        # return self.constraints.return_contraints(constraints, model=self.model,
-        #                                           index_values=index.get_unique(["set_technologies"]),
-        #                                           index_names=["set_technologies"])
-
-    def constraint_technology_lca_impacts_total_block(self):
-        """ calculate total lca impacts of each technology """
-
-        ### index sets
-        years = self.sets["set_time_steps_yearly"]
-        # this index is just for the sums in the auxiliary calculations
-        index_values, index_names = Element.create_custom_set(["set_technologies", "set_location", 'set_lca_impact_categories'],
-                                                              self.optimization_setup)
-        index = ZenIndex(index_values, index_names)
-
-        ### masks
-        # not necessary
-
-        ### index loop
-        # we cycle over the years, because the sum of the operational time steps depends on the year
-        constraints = {}
-        for year in years:
-
-            ### auxiliary calculations
-            term_summed_lca_impacts_technology = []
-            for tech in index.get_unique(["set_technologies"]):
-                locs = index.get_values([tech], "set_location", unique=True)
-                times = self.time_steps.get_time_steps_year2operation(year)
-                term_summed_lca_impacts_technology.append((self.variables['technology_lca_impacts'].loc[tech, locs, :, times] *
-                                                                self.parameters.time_steps_operation_duration.loc[times]).sum(['set_time_steps_operation', 'set_location']))
-            term_summed_lca_impacts_technology = lp_sum(term_summed_lca_impacts_technology)
-
-            ### formulate constraint
-            lhs = self.variables["technology_lca_impacts_total"].loc[:, year] - term_summed_lca_impacts_technology
-            rhs = 0
-            constraints[year] = lhs == rhs
-
-        self.constraints.return_contraints('constraint_technology_lca_impacts_total', constraints)
-        ### return
-        # return self.constraints.return_contraints(constraints,
-        #                                           model=self.model,
-        #                                           index_values=years,
-        #                                           index_names=["set_time_steps_yearly"])
-=======
     def constraint_technology_on_off(self):
         """ if technology is on, the binary variable is 1, else 0
 
@@ -1444,4 +1332,87 @@
         rhs_3b = 0
         constraints_3b = lhs_3b <= rhs_3b
         self.constraints.add_constraint("constraint_technology_on_off_capacity_helper_upper_bound",constraints_3b)
->>>>>>> 2f753614
+
+    def constraint_technology_lca_impacts_block(self):
+        """ lca impacts of all technologies per location and year"""
+
+        ### index sets
+        index_values, index_names = Element.create_custom_set(['set_technologies', 'set_location', 'set_lca_impact_categories', 'set_time_steps_operation'], self.optimization_setup)
+        index = ZenIndex(index_values, index_names)
+        times = index.get_unique(["set_time_steps_operation"])
+
+        ### masks
+        # not necessary
+
+        ### index loop
+        # we loop over the technologies and vectorize over the locations, lca categories, and over the times after converting them from operation to yearly time steps
+        constraints = {}
+        for tech in index.get_unique(['set_technologies']):
+            ### auxiliary calculations
+            yearly_time_steps = [self.time_steps.convert_time_step_operation2year(t) for t in times]
+
+            ### auxiliary calculations
+            locs = index.get_values([tech], 1, unique=True)
+            reference_carrier = self.sets["set_reference_carriers"][tech][0]
+            if tech in self.sets["set_conversion_technologies"]:
+                if reference_carrier in self.sets["set_input_carriers"][tech]:
+                    reference_flow = self.variables["flow_conversion_input"].loc[tech, reference_carrier, locs].to_linexpr()
+                else:
+                    reference_flow = self.variables["flow_conversion_output"].loc[tech, reference_carrier, locs].to_linexpr()
+                reference_flow = reference_flow.rename({"set_nodes": "set_location", 'set_conversion_technologies': 'set_technologies'})
+            elif tech in self.sets["set_transport_technologies"]:
+                reference_flow = self.variables["flow_transport"].loc[tech, locs].to_linexpr()
+                reference_flow = reference_flow.rename({"set_edges": "set_location", 'set_transport_technologies': 'set_technologies'})
+            else:
+                reference_flow = self.variables["flow_storage_charge"].loc[tech, locs] + self.variables["flow_storage_discharge"].loc[tech, locs]
+                reference_flow = reference_flow.rename({"set_nodes": "set_location", 'set_storage_technologies': 'set_technologies'})
+            # make sure the coordinates are the same
+            # reference_flow = reference_flow.rename({'set_time_steps_operation': 'set_time_steps_yearly'}).broadcast_like(self.parameters.technology_lca_factors.loc[tech, locs, :, :])
+            fac = self.parameters.technology_lca_factors.loc[tech, locs, :, yearly_time_steps].assign_coords({'set_time_steps_yearly': times}).rename({"set_time_steps_yearly": "set_time_steps_operation"})
+            reference_flow = reference_flow.broadcast_like(fac)
+            term_reference_flow = - fac * reference_flow
+
+            ### formulate constraint
+            # the first term is just to ensure full shape
+            lhs = lp.merge(self.variables["technology_lca_impacts"].loc[tech].where(False).to_linexpr(),
+                           self.variables["technology_lca_impacts"].loc[tech, locs].to_linexpr(),
+                           term_reference_flow,
+                           compat="broadcast_equals")
+            rhs = 0
+            constraints[tech] = lhs == rhs
+
+        self.constraints.return_contraints('constraint_technology_lca_impacts', constraints)
+
+    def constraint_technology_lca_impacts_total_block(self):
+        """ calculate total lca impacts of each technology """
+
+        ### index sets
+        years = self.sets["set_time_steps_yearly"]
+        # this index is just for the sums in the auxiliary calculations
+        index_values, index_names = Element.create_custom_set(["set_technologies", "set_location", 'set_lca_impact_categories'],
+                                                              self.optimization_setup)
+        index = ZenIndex(index_values, index_names)
+
+        ### masks
+        # not necessary
+
+        ### index loop
+        # we cycle over the years, because the sum of the operational time steps depends on the year
+        constraints = {}
+        for year in years:
+
+            ### auxiliary calculations
+            term_summed_lca_impacts_technology = []
+            for tech in index.get_unique(["set_technologies"]):
+                locs = index.get_values([tech], "set_location", unique=True)
+                times = self.time_steps.get_time_steps_year2operation(year)
+                term_summed_lca_impacts_technology.append((self.variables['technology_lca_impacts'].loc[tech, locs, :, times] *
+                                                                self.parameters.time_steps_operation_duration.loc[times]).sum(['set_time_steps_operation', 'set_location']))
+            term_summed_lca_impacts_technology = lp_sum(term_summed_lca_impacts_technology)
+
+            ### formulate constraint
+            lhs = self.variables["technology_lca_impacts_total"].loc[:, year] - term_summed_lca_impacts_technology
+            rhs = 0
+            constraints[year] = lhs == rhs
+
+        self.constraints.return_contraints('constraint_technology_lca_impacts_total', constraints)