"""
:Title:          ZEN-GARDEN
:Created:        October-2021
:Authors:        Alissa Ganter (aganter@ethz.ch),
                Jacob Mannhardt (jmannhardt@ethz.ch)
:Organization:   Laboratory of Reliability and Risk Engineering, ETH Zurich

Class defining the parameters, variables and constraints that hold for all technologies.
The class takes the abstract optimization model as an input, and returns the parameters, variables and
constraints that hold for all technologies.
"""
import logging
import time

import linopy as lp
import numpy as np
import pandas as pd
import xarray as xr
from linopy.constraints import AnonymousConstraint

from zen_garden.utils import lp_sum
from ..component import ZenIndex, IndexSet
from ..element import Element, GenericRule

class Technology(Element):
    """
    Class defining the parameters, variables and constraints that hold for all technologies.
    """
    # set label
    label = "set_technologies"
    location_type = None

    def __init__(self, technology: str, optimization_setup):
        """init generic technology object

        :param technology: technology that is added to the model
        :param optimization_setup: The OptimizationSetup the element is part of """

        super().__init__(technology, optimization_setup)

    def store_carriers(self):
        """ retrieves and stores information on reference """
        self.reference_carrier = self.data_input.extract_carriers(carrier_type="reference_carrier")
        self.energy_system.set_technology_of_carrier(self.name, self.reference_carrier)

    def store_input_data(self):
        """ retrieves and stores input data for element as attributes. Each Child class overwrites method to store different attributes """
        # store scenario dict
        super().store_scenario_dict()
        # set attributes of technology
        set_location = self.location_type
        self.capacity_addition_min = self.data_input.extract_input_data("capacity_addition_min", index_sets=[], unit_category={"energy_quantity": 1, "time": -1})
        self.capacity_addition_max = self.data_input.extract_input_data("capacity_addition_max", index_sets=[], unit_category={"energy_quantity": 1, "time": -1})
        self.capacity_addition_unbounded = self.data_input.extract_input_data("capacity_addition_unbounded", index_sets=[], unit_category={"energy_quantity": 1, "time": -1})
        self.lifetime = self.data_input.extract_input_data("lifetime", index_sets=[], unit_category={})
        self.construction_time = self.data_input.extract_input_data("construction_time", index_sets=[], unit_category={})
        # maximum diffusion rate
        self.max_diffusion_rate = self.data_input.extract_input_data("max_diffusion_rate", index_sets=["set_time_steps_yearly"], time_steps="set_time_steps_yearly", unit_category={})

        # add all raw time series to dict
        self.raw_time_series = {}
        self.raw_time_series["min_load"] = self.data_input.extract_input_data("min_load", index_sets=[set_location, "set_time_steps"], time_steps="set_base_time_steps_yearly", unit_category={})
        self.raw_time_series["max_load"] = self.data_input.extract_input_data("max_load", index_sets=[set_location, "set_time_steps"], time_steps="set_base_time_steps_yearly", unit_category={})
        self.raw_time_series["opex_specific_variable"] = self.data_input.extract_input_data("opex_specific_variable", index_sets=[set_location, "set_time_steps"], time_steps="set_base_time_steps_yearly", unit_category={"money": 1, "energy_quantity": -1})
        # non-time series input data
        self.capacity_limit = self.data_input.extract_input_data("capacity_limit", index_sets=[set_location, "set_time_steps_yearly"], time_steps="set_time_steps_yearly", unit_category={"energy_quantity": 1, "time": -1})
        self.carbon_intensity_technology = self.data_input.extract_input_data("carbon_intensity_technology", index_sets=[set_location], unit_category={"emissions": 1, "energy_quantity": -1})
        # extract existing capacity
        self.set_technologies_existing = self.data_input.extract_set_technologies_existing()
        self.capacity_existing = self.data_input.extract_input_data("capacity_existing", index_sets=[set_location, "set_technologies_existing"], unit_category={"energy_quantity": 1, "time": -1})
        self.capacity_investment_existing = self.data_input.extract_input_data("capacity_investment_existing", index_sets=[set_location, "set_time_steps_yearly"], time_steps="set_time_steps_yearly", unit_category={"energy_quantity": 1, "time": -1})
        self.lifetime_existing = self.data_input.extract_lifetime_existing("capacity_existing", index_sets=[set_location, "set_technologies_existing"])

    def calculate_capex_of_capacities_existing(self, storage_energy=False):
        """ this method calculates the annualized capex of the existing capacities

        :param storage_energy: boolean if energy storage
        :return: capex of existing capacities
        """
        if self.__class__.__name__ == "StorageTechnology":
            if storage_energy:
                capacities_existing = self.capacity_existing_energy
            else:
                capacities_existing = self.capacity_existing
            capex_capacity_existing = capacities_existing.to_frame().apply(
                lambda _capacity_existing: self.calculate_capex_of_single_capacity(_capacity_existing.squeeze(), _capacity_existing.name, storage_energy), axis=1)
        else:
            capacities_existing = self.capacity_existing
            capex_capacity_existing = capacities_existing.to_frame().apply(lambda _capacity_existing: self.calculate_capex_of_single_capacity(_capacity_existing.squeeze(), _capacity_existing.name), axis=1)
        return capex_capacity_existing

    def calculate_capex_of_single_capacity(self, *args):
        """ this method calculates the annualized capex of the existing capacities. Is implemented in child class

        :param args: arguments
        """
        raise NotImplementedError

    def calculate_fraction_of_year(self):
        """calculate fraction of year"""
        # only account for fraction of year
        fraction_year = self.optimization_setup.system["unaggregated_time_steps_per_year"] / self.optimization_setup.system["total_hours_per_year"]
        return fraction_year

    def add_new_capacity_addition_tech(self, capacity_addition: pd.Series, capex: pd.Series, step_horizon: int):
        """ adds the newly built capacity to the existing capacity

        :param capacity_addition: pd.Series of newly built capacity of technology
        :param capex: pd.Series of capex of newly built capacity of technology
        :param step_horizon: current horizon step """
        system = self.optimization_setup.system
        # reduce lifetime of existing capacities and add new remaining lifetime
        self.lifetime_existing = (self.lifetime_existing - system["interval_between_years"]).clip(lower=0)
        # new capacity
        new_capacity_addition = capacity_addition[step_horizon]
        new_capex = capex[step_horizon]
        # if at least one value unequal to zero
        if not (new_capacity_addition == 0).all():
            # add new index to set_technologies_existing
            index_new_technology = max(self.set_technologies_existing) + 1
            self.set_technologies_existing = np.append(self.set_technologies_existing, index_new_technology)
            # add new remaining lifetime
            lifetime = self.lifetime_existing.unstack()
            lifetime[index_new_technology] = self.lifetime[0] - system["interval_between_years"]
            self.lifetime_existing = lifetime.stack()

            for type_capacity in list(set(new_capacity_addition.index.get_level_values(0))):
                # if power
                if type_capacity == system["set_capacity_types"][0]:
                    energy_string = ""
                # if energy
                else:
                    energy_string = "_energy"
                capacity_existing = getattr(self, "capacity_existing" + energy_string)
                capex_capacity_existing = getattr(self, "capex_capacity_existing" + energy_string)
                # add new existing capacity
                capacity_existing = capacity_existing.unstack()
                capacity_existing[index_new_technology] = new_capacity_addition.loc[type_capacity]
                setattr(self, "capacity_existing" + energy_string, capacity_existing.stack())
                # calculate capex of existing capacity
                capex_capacity_existing = capex_capacity_existing.unstack()
                capex_capacity_existing[index_new_technology] = new_capex.loc[type_capacity]
                setattr(self, "capex_capacity_existing" + energy_string, capex_capacity_existing.stack())

    def add_new_capacity_investment(self, capacity_investment: pd.Series, step_horizon):
        """ adds the newly invested capacity to the list of invested capacity

        :param capacity_investment: pd.Series of newly built capacity of technology
        :param step_horizon: optimization time step """
        system = self.optimization_setup.system
        new_capacity_investment = capacity_investment[step_horizon]
        new_capacity_investment = new_capacity_investment.fillna(0)
        if not (new_capacity_investment == 0).all():
            for type_capacity in list(set(new_capacity_investment.index.get_level_values(0))):
                # if power
                if type_capacity == system["set_capacity_types"][0]:
                    energy_string = ""
                # if energy
                else:
                    energy_string = "_energy"
                capacity_investment_existing = getattr(self, "capacity_investment_existing" + energy_string)
                # add new existing invested capacity
                capacity_investment_existing = capacity_investment_existing.unstack()
                capacity_investment_existing[step_horizon] = new_capacity_investment.loc[type_capacity]
                setattr(self, "capacity_investment_existing" + energy_string, capacity_investment_existing.stack())

    ### --- classmethods
    @classmethod
    def get_available_existing_quantity(cls, optimization_setup, tech, capacity_type, loc, year, type_existing_quantity):
        """ returns existing quantity of 'tech', that is still available at invest time step 'time'.
        Either capacity or capex.

        :param optimization_setup: The OptimizationSetup the element is part of
        :param tech: name of technology
        :param capacity_type: type of capacity
        :param loc: location (node or edge) of existing capacity
        :param year: current yearly time step
        :param type_existing_quantity: capex or capacity
        :return existing_quantity: existing capacity or capex of existing capacity
        """
        params = optimization_setup.parameters.dict_parameters
        sets = optimization_setup.sets
        existing_quantity = 0
        if type_existing_quantity == "capacity":
            existing_variable = params.capacity_existing
        elif type_existing_quantity == "cost_capex":
            existing_variable = params.capex_capacity_existing
        else:
            raise KeyError(f"Wrong type of existing quantity {type_existing_quantity}")

        for id_capacity_existing in sets["set_technologies_existing"][tech]:
            is_existing = cls.get_if_capacity_still_existing(optimization_setup, tech, year, loc=loc, id_capacity_existing=id_capacity_existing)
            # if still available at first base time step, add to list
            if is_existing:
                existing_quantity += existing_variable[tech, capacity_type, loc, id_capacity_existing]
        return existing_quantity

    @classmethod
    def get_if_capacity_still_existing(cls,optimization_setup, tech, year,loc,id_capacity_existing):
        """
        returns boolean if capacity still exists at yearly time step 'year'.
        :param optimization_setup: The optimization setup to add everything
        :param tech: name of technology
        :param year: yearly time step
        :param loc: location
        :param id_capacity_existing: id of existing capacity
        :return: boolean if still existing
        """
        # get params and system
        params = optimization_setup.parameters.dict_parameters
        system = optimization_setup.system
        # get lifetime of existing capacity
        lifetime_existing = params.lifetime_existing[tech, loc, id_capacity_existing]
        lifetime = params.lifetime[tech]
        delta_lifetime = lifetime_existing - lifetime
        # reference year of current optimization horizon
        current_year_horizon = optimization_setup.energy_system.set_time_steps_yearly[0]
        if delta_lifetime >= 0:
            cutoff_year = (year-current_year_horizon)*system["interval_between_years"]
            return cutoff_year >= delta_lifetime
        else:
            cutoff_year = (year-current_year_horizon+1)*system["interval_between_years"]
            return cutoff_year <= lifetime_existing

    @classmethod
    def get_lifetime_range(cls, optimization_setup, tech, year):
        """ returns lifetime range of technology.
<<<<<<< HEAD

        :param optimization_setup: OptimizationSetup the technology is part of
        :param tech: name of the technology
        :param year: yearly time step
        :return: lifetime range of technology
        """
        first_lifetime_year = cls.get_first_lifetime_time_step(optimization_setup, tech, year)
        first_lifetime_year = max(first_lifetime_year, optimization_setup.sets["set_time_steps_yearly"][0])
        return range(first_lifetime_year, year + 1)

=======

        :param optimization_setup: OptimizationSetup the technology is part of
        :param tech: name of the technology
        :param year: yearly time step
        :return: lifetime range of technology
        """
        first_lifetime_year = cls.get_first_lifetime_time_step(optimization_setup, tech, year)
        first_lifetime_year = max(first_lifetime_year, optimization_setup.sets["set_time_steps_yearly"][0])
        return range(first_lifetime_year, year + 1)

>>>>>>> 39601d34
    @classmethod
    def get_first_lifetime_time_step(cls,optimization_setup,tech,year):
        """
        returns first lifetime time step of technology,
        i.e., the earliest time step in the past whose capacity is still available at the current time step
        :param optimization_setup: The optimization setup to add everything
        :param tech: name of technology
        :param year: yearly time step
        :return: first lifetime step
        """
        # get params and system
        params = optimization_setup.parameters.dict_parameters
        system = optimization_setup.system
        lifetime = params.lifetime[tech]
        # conservative estimate of lifetime (floor)
        del_lifetime = int(np.floor(lifetime/system["interval_between_years"])) - 1
        return year - del_lifetime

    @classmethod
    def get_investment_time_step(cls,optimization_setup,tech,year):
        """
        returns investment time step of technology, i.e., the time step in which the technology is invested considering the construction time
        :param optimization_setup: The optimization setup to add everything
        :param tech: name of technology
        :param year: yearly time step
        :return: investment time step
        """
        # get params and system
        params = optimization_setup.parameters.dict_parameters
        system = optimization_setup.system
        construction_time = params.construction_time[tech]
        # conservative estimate of construction time (ceil)
        del_construction_time = int(np.ceil(construction_time/system["interval_between_years"]))
        return year - del_construction_time

    ### --- classmethods to construct sets, parameters, variables, and constraints, that correspond to Technology --- ###
    @classmethod
    def construct_sets(cls, optimization_setup):
        """ constructs the pe.Sets of the class <Technology>

        :param optimization_setup: The OptimizationSetup """
        # construct the pe.Sets of the class <Technology>
        energy_system = optimization_setup.energy_system

        # conversion technologies
        optimization_setup.sets.add_set(name="set_conversion_technologies", data=energy_system.set_conversion_technologies,
                                        doc="Set of conversion technologies. Indexed by set_technologies")
        # retrofitting technologies
        optimization_setup.sets.add_set(name="set_retrofitting_technologies", data=energy_system.set_retrofitting_technologies,
                                        doc="Set of retrofitting technologies. Indexed by set_conversion_technologies")
        # transport technologies
        optimization_setup.sets.add_set(name="set_transport_technologies", data=energy_system.set_transport_technologies,
                                        doc="Set of transport technologies. Indexed by set_technologies")
        # storage technologies
        optimization_setup.sets.add_set(name="set_storage_technologies", data=energy_system.set_storage_technologies,
                                        doc="Set of storage technologies. Indexed by set_technologies")
        # existing installed technologies
        optimization_setup.sets.add_set(name="set_technologies_existing", data=optimization_setup.get_attribute_of_all_elements(cls, "set_technologies_existing"),
                                        doc="Set of existing technologies. Indexed by set_technologies",
                                        index_set="set_technologies")
        # reference carriers
        optimization_setup.sets.add_set(name="set_reference_carriers", data=optimization_setup.get_attribute_of_all_elements(cls, "reference_carrier"),
                                        doc="set of all reference carriers correspondent to a technology. Indexed by set_technologies",
                                        index_set="set_technologies")
        # add pe.Sets of the child classes
        for subclass in cls.__subclasses__():
            subclass.construct_sets(optimization_setup)

    @classmethod
    def construct_params(cls, optimization_setup):
        """ constructs the pe.Params of the class <Technology>

        :param optimization_setup: The OptimizationSetup """
        # construct pe.Param of the class <Technology>

        # existing capacity
        optimization_setup.parameters.add_parameter(name="capacity_existing", index_names=["set_technologies", "set_capacity_types", "set_location", "set_technologies_existing"], capacity_types=True, doc='Parameter which specifies the existing technology size', calling_class=cls)
        # existing capacity
        optimization_setup.parameters.add_parameter(name="capacity_investment_existing", index_names=["set_technologies", "set_capacity_types", "set_location", "set_time_steps_yearly_entire_horizon"], capacity_types=True, doc='Parameter which specifies the size of the previously invested capacities', calling_class=cls)
        # minimum capacity addition
        optimization_setup.parameters.add_parameter(name="capacity_addition_min", index_names=["set_technologies", "set_capacity_types"], capacity_types=True, doc='Parameter which specifies the minimum capacity addition that can be installed', calling_class=cls)
        # maximum capacity addition
        optimization_setup.parameters.add_parameter(name="capacity_addition_max", index_names=["set_technologies", "set_capacity_types"], capacity_types=True, doc='Parameter which specifies the maximum capacity addition that can be installed', calling_class=cls)
        # unbounded capacity addition
        optimization_setup.parameters.add_parameter(name="capacity_addition_unbounded", index_names=["set_technologies"], doc='Parameter which specifies the unbounded capacity addition that can be added each year (only for delayed technology deployment)', calling_class=cls)
        # lifetime existing technologies
        optimization_setup.parameters.add_parameter(name="lifetime_existing", index_names=["set_technologies", "set_location", "set_technologies_existing"], doc='Parameter which specifies the remaining lifetime of an existing technology', calling_class=cls)
        # lifetime existing technologies
        optimization_setup.parameters.add_parameter(name="capex_capacity_existing", index_names=["set_technologies", "set_capacity_types", "set_location", "set_technologies_existing"], capacity_types=True, doc='Parameter which specifies the total capex of an existing technology which still has to be paid', calling_class=cls)
        # variable specific opex
        optimization_setup.parameters.add_parameter(name="opex_specific_variable", index_names=["set_technologies","set_location","set_time_steps_operation"], doc='Parameter which specifies the variable specific opex', calling_class=cls)
        # fixed specific opex
        optimization_setup.parameters.add_parameter(name="opex_specific_fixed", index_names=["set_technologies", "set_capacity_types","set_location","set_time_steps_yearly"], capacity_types=True, doc='Parameter which specifies the fixed annual specific opex', calling_class=cls)
        # lifetime newly built technologies
        optimization_setup.parameters.add_parameter(name="lifetime", index_names=["set_technologies"], doc='Parameter which specifies the lifetime of a newly built technology', calling_class=cls)
        # construction_time newly built technologies
        optimization_setup.parameters.add_parameter(name="construction_time", index_names=["set_technologies"], doc='Parameter which specifies the construction time of a newly built technology', calling_class=cls)
        # maximum diffusion rate, i.e., increase in capacity
        optimization_setup.parameters.add_parameter(name="max_diffusion_rate", index_names=["set_technologies", "set_time_steps_yearly"], doc="Parameter which specifies the maximum diffusion rate which is the maximum increase in capacity between investment steps", calling_class=cls)
        # capacity_limit of technologies
        optimization_setup.parameters.add_parameter(name="capacity_limit", index_names=["set_technologies", "set_capacity_types", "set_location", "set_time_steps_yearly"], capacity_types=True, doc='Parameter which specifies the capacity limit of technologies', calling_class=cls)
        # minimum load relative to capacity
        optimization_setup.parameters.add_parameter(name="min_load", index_names=["set_technologies", "set_capacity_types", "set_location", "set_time_steps_operation"], capacity_types=True, doc='Parameter which specifies the minimum load of technology relative to installed capacity', calling_class=cls)
        # maximum load relative to capacity
        optimization_setup.parameters.add_parameter(name="max_load", index_names=["set_technologies", "set_capacity_types", "set_location", "set_time_steps_operation"], capacity_types=True, doc='Parameter which specifies the maximum load of technology relative to installed capacity', calling_class=cls)
        # carbon intensity
<<<<<<< HEAD
        optimization_setup.parameters.add_parameter(name="carbon_intensity_technology", data=optimization_setup.initialize_component(cls, "carbon_intensity_technology", index_names=["set_technologies", "set_location"]),
            doc='Parameter which specifies the carbon intensity of each technology')
        # calculate additional existing parameters
        optimization_setup.parameters.add_parameter(name="existing_capacities", data=cls.get_existing_quantity(optimization_setup, type_existing_quantity="capacity"),
                                                    doc="Parameter which specifies the total available capacity of existing technologies at the beginning of the optimization")
        optimization_setup.parameters.add_parameter(name="existing_capex",data=cls.get_existing_quantity(optimization_setup,type_existing_quantity="cost_capex"),
                                                    doc="Parameter which specifies the total capex of existing technologies at the beginning of the optimization")
=======
        optimization_setup.parameters.add_parameter(name="carbon_intensity_technology", index_names=["set_technologies", "set_location"], doc='Parameter which specifies the carbon intensity of each technology', calling_class=cls)
        # calculate additional existing parameters
        optimization_setup.parameters.add_parameter(name="existing_capacities", data=cls.get_existing_quantity(optimization_setup, type_existing_quantity="capacity"),
                                                    doc="Parameter which specifies the total available capacity of existing technologies at the beginning of the optimization", calling_class=cls)
        optimization_setup.parameters.add_parameter(name="existing_capex", data=cls.get_existing_quantity(optimization_setup,type_existing_quantity="cost_capex"),
                                                    doc="Parameter which specifies the total capex of existing technologies at the beginning of the optimization", calling_class=cls)
>>>>>>> 39601d34
        # add pe.Param of the child classes
        for subclass in cls.__subclasses__():
            subclass.construct_params(optimization_setup)

    @classmethod
    def construct_vars(cls, optimization_setup):
        """ constructs the pe.Vars of the class <Technology>
        :param optimization_setup: The OptimizationSetup """

        model = optimization_setup.model
        variables = optimization_setup.variables
        sets = optimization_setup.sets

        def capacity_bounds(tech, capacity_type, loc, time):
            """ 
            # TODO: This could be vectorized
            return bounds of capacity for bigM expression
            :param tech: tech index
            :param capacity_type: either power or energy
            :param loc: location of capacity
            :param time: investment time step
            :return bounds: bounds of capacity"""
            # bounds only needed for Big-M formulation, thus if any technology is modeled with on-off behavior
            if tech in techs_on_off:
                system = optimization_setup.system
                params = optimization_setup.parameters.dict_parameters
                if capacity_type == system["set_capacity_types"][0]:
                    energy_string = ""
                else:
                    energy_string = "_energy"
                capacity_existing = getattr(params, "capacity_existing" + energy_string)
                capacity_addition_max = getattr(params, "capacity_addition_max" + energy_string)
                capacity_limit = getattr(params, "capacity_limit" + energy_string)
                capacities_existing = 0
                for id_technology_existing in sets["set_technologies_existing"][tech]:
                    if params.lifetime_existing[tech, loc, id_technology_existing] > params.lifetime[tech]:
                        if time > params.lifetime_existing[tech, loc, id_technology_existing] - params.lifetime[tech]:
                            capacities_existing += capacity_existing[tech, capacity_type, loc, id_technology_existing]
                    elif time <= params.lifetime_existing[tech, loc, id_technology_existing] + 1:
                        capacities_existing += capacity_existing[tech, capacity_type, loc, id_technology_existing]

                capacity_addition_max = len(sets["set_time_steps_yearly"]) * capacity_addition_max[tech, capacity_type]
                max_capacity_limit = capacity_limit[tech, capacity_type, loc, time]
                bound_capacity = min(capacity_addition_max + capacities_existing, max_capacity_limit + capacities_existing)
                return 0, bound_capacity
            else:
                return 0, np.inf

        # bounds only needed for Big-M formulation, thus if any technology is modeled with on-off behavior
        techs_on_off = cls.create_custom_set(["set_technologies", "set_on_off"], optimization_setup)[0]
        # construct pe.Vars of the class <Technology>
        # capacity technology
        variables.add_variable(model, name="capacity", index_sets=cls.create_custom_set(["set_technologies", "set_capacity_types", "set_location", "set_time_steps_yearly"], optimization_setup),
            bounds=capacity_bounds, doc='size of installed technology at location l and time t', unit_category={"energy_quantity": 1, "time": -1})
        # built_capacity technology
        variables.add_variable(model, name="capacity_addition", index_sets=cls.create_custom_set(["set_technologies", "set_capacity_types", "set_location", "set_time_steps_yearly"], optimization_setup),
            bounds=(0,np.inf), doc='size of built technology (invested capacity after construction) at location l and time t', unit_category={"energy_quantity": 1, "time": -1})
        # invested_capacity technology
        variables.add_variable(model, name="capacity_investment", index_sets=cls.create_custom_set(["set_technologies", "set_capacity_types", "set_location", "set_time_steps_yearly"], optimization_setup),
            bounds=(0,np.inf), doc='size of invested technology at location l and time t', unit_category={"energy_quantity": 1, "time": -1})
        # capex of building capacity
        variables.add_variable(model, name="cost_capex", index_sets=cls.create_custom_set(["set_technologies", "set_capacity_types", "set_location", "set_time_steps_yearly"], optimization_setup),
            bounds=(0,np.inf), doc='capex for building technology at location l and time t', unit_category={"money": 1})
        # annual capex of having capacity
        variables.add_variable(model, name="capex_yearly", index_sets=cls.create_custom_set(["set_technologies", "set_capacity_types", "set_location", "set_time_steps_yearly"], optimization_setup),
            bounds=(0,np.inf), doc='annual capex for having technology at location l', unit_category={"money": 1})
        # total capex
        variables.add_variable(model, name="cost_capex_total", index_sets=sets["set_time_steps_yearly"],
            bounds=(0,np.inf), doc='total capex for installing all technologies in all locations at all times', unit_category={"money": 1})
        # opex
        variables.add_variable(model, name="cost_opex", index_sets=cls.create_custom_set(["set_technologies", "set_location", "set_time_steps_operation"], optimization_setup),
            bounds=(0,np.inf), doc="opex for operating technology at location l and time t", unit_category={"money": 1, "time": -1})
        # total opex
        variables.add_variable(model, name="cost_opex_total", index_sets=sets["set_time_steps_yearly"],
            bounds=(0,np.inf), doc="total opex all technologies and locations in year y", unit_category={"money": 1})
        # yearly opex
        variables.add_variable(model, name="opex_yearly", index_sets=cls.create_custom_set(["set_technologies", "set_location", "set_time_steps_yearly"], optimization_setup),
            bounds=(0,np.inf), doc="yearly opex for operating technology at location l and year y", unit_category={"money": 1})
        # carbon emissions
        variables.add_variable(model, name="carbon_emissions_technology", index_sets=cls.create_custom_set(["set_technologies", "set_location", "set_time_steps_operation"], optimization_setup),
            doc="carbon emissions for operating technology at location l and time t", unit_category={"emissions": 1, "time": -1})
        # total carbon emissions technology
        variables.add_variable(model, name="carbon_emissions_technology_total", index_sets=sets["set_time_steps_yearly"],
            doc="total carbon emissions for operating technology at location l and time t", unit_category={"emissions": 1})

        # install technology
        # Note: binary variables are written into the lp file by linopy even if they are not relevant for the optimization,
        # which makes all problems MIPs. Therefore, we only add binary variables, if really necessary. Gurobi can handle this
        # by noting that the binary variables are not part of the model, however, only if there are no binary variables at all,
        # it is possible to get the dual values of the constraints.
        mask = cls._technology_installation_mask(optimization_setup)
        if mask.any():
            variables.add_variable(model, name="technology_installation", index_sets=cls.create_custom_set(["set_technologies", "set_capacity_types", "set_location", "set_time_steps_yearly"], optimization_setup),
                                   binary=True, doc='installment of a technology at location l and time t', mask=mask, unit_category=None)

        # add pe.Vars of the child classes
        for subclass in cls.__subclasses__():
            subclass.construct_vars(optimization_setup)

    @classmethod
    def construct_constraints(cls, optimization_setup):
        """ constructs the pe.Constraints of the class <Technology>

        :param optimization_setup: The OptimizationSetup """
        model = optimization_setup.model
        constraints = optimization_setup.constraints
        sets = optimization_setup.sets
        # construct pe.Constraints of the class <Technology>
        rules = TechnologyRules(optimization_setup)
        #  technology capacity_limit
        constraints.add_constraint_block(model, name="constraint_technology_capacity_limit",
                                         constraint=rules.constraint_technology_capacity_limit_block(),
                                         doc='limited capacity of  technology depending on loc and time')
        # minimum capacity
        constraints.add_constraint_block(model, name="constraint_technology_min_capacity_addition",
                                         constraint=rules.constraint_technology_min_capacity_addition_block(),
                                         doc='min capacity of technology that can be installed')
        # maximum capacity
        constraints.add_constraint_block(model, name="constraint_technology_max_capacity_addition",
                                         constraint=rules.constraint_technology_max_capacity_addition_block(),
                                         doc='max capacity of technology that can be installed')
        # construction period
        constraints.add_constraint_block(model, name="constraint_technology_construction_time",
                                         constraint=rules.constraint_technology_construction_time_block(),
                                         doc='lead time in which invested technology is constructed')
        # lifetime
        constraints.add_constraint_block(model, name="constraint_technology_lifetime",
                                         constraint=rules.constraint_technology_lifetime_block(),
                                         doc='calculate all existing capacity in certain year')
        # limit diffusion rate
        constraints.add_constraint_block(model, name="constraint_technology_diffusion_limit",
                                         constraint=rules.constraint_technology_diffusion_limit_block(),
                                         doc="limit the newly built capacity by the existing knowledge stock")
        # limit diffusion rate total
        constraints.add_constraint_block(model, name="constraint_technology_diffusion_limit_total",
                                         constraint=rules.constraint_technology_diffusion_limit_total_block(),
                                         doc="limit the newly built capacity by the existing knowledge stock for the entire energy system")
        # limit max load by installed capacity
        constraints.add_constraint_block(model, name="constraint_capacity_factor",
                                         constraint=rules.constraint_capacity_factor_block(),
                                         doc='limit max load by installed capacity')
        # annual capex of having capacity
        constraints.add_constraint_block(model, name="constraint_capex_yearly",
                                         constraint=rules.constraint_capex_yearly_block(),
                                         doc='annual capex of having capacity of technology.')
        # total capex of all technologies
        constraints.add_constraint_rule(model, name="constraint_cost_capex_total", index_sets=sets["set_time_steps_yearly"], rule=rules.constraint_cost_capex_total_rule,
            doc='total capex of all technology that can be installed.')
        # calculate opex
        constraints.add_constraint_block(model, name="constraint_opex_technology",
                                         constraint=rules.constraint_opex_technology_block(),
                                         doc="opex for each technology at each location and time step")
        # yearly opex
        constraints.add_constraint_block(model, name="constraint_opex_yearly",
                                         constraint=rules.constraint_opex_yearly_block(),
                                         doc='total opex of all technology that are operated.')
        # total opex of all technologies
        constraints.add_constraint_rule(model, name="constraint_cost_opex_total", index_sets=sets["set_time_steps_yearly"], rule=rules.constraint_cost_opex_total_rule, doc='total opex of all technology that are operated.')
        # carbon emissions of technologies
        constraints.add_constraint_block(model, name="constraint_carbon_emissions_technology",
                                         constraint=rules.constraint_carbon_emissions_technology_block(),
                                         doc="carbon emissions for each technology at each location and time step")
        # total carbon emissions of technologies
        constraints.add_constraint_block(model, name="constraint_carbon_emissions_technology_total", constraint=rules.constraint_carbon_emissions_technology_total_block(),
                                         doc="total carbon emissions for each technology at each location and time step")

        # disjunct if technology is on
        # the disjunction variables
        variables = optimization_setup.variables
        index_vals, _ = cls.create_custom_set(["set_technologies", "set_on_off", "set_capacity_types", "set_location", "set_time_steps_operation"], optimization_setup)
        index_names = ["on_off_technologies", "on_off_capacity_types", "on_off_locations", "on_off_time_steps_operation"]
        variables.add_variable(model, name="tech_on_var",
                               index_sets=(index_vals, index_names),
                               doc="Binary variable which equals 1 when technology is switched on at location l and time t", binary=True, unit_category=None)
        variables.add_variable(model, name="tech_off_var",
                               index_sets=(index_vals, index_names),
                               doc="Binary variable which equals 1 when technology is switched off at location l and time t", binary=True, unit_category=None)
        model.add_constraints(model.variables["tech_on_var"] + model.variables["tech_off_var"] == 1, name="tech_on_off_cons")
        n_cons = model.constraints.ncons

        # disjunct if technology is on
        constraints.add_constraint_rule(model, name="disjunct_on_technology",
            index_sets=cls.create_custom_set(["set_technologies", "set_on_off", "set_capacity_types", "set_location", "set_time_steps_operation"], optimization_setup), rule=rules.disjunct_on_technology_rule,
            doc="disjunct to indicate that technology is on")
        # disjunct if technology is off
        constraints.add_constraint_rule(model, name="disjunct_off_technology",
            index_sets=cls.create_custom_set(["set_technologies", "set_on_off", "set_capacity_types", "set_location", "set_time_steps_operation"], optimization_setup), rule=rules.disjunct_off_technology_rule,
            doc="disjunct to indicate that technology is off")

        # if nothing was added we can remove the tech vars again
        if model.constraints.ncons == n_cons:
            model.constraints.remove("tech_on_off_cons")
            model.variables.remove("tech_on_var")
            model.variables.remove("tech_off_var")

        # add pe.Constraints of the child classes
        for subclass in cls.__subclasses__():
            logging.info(f"Construct pe.Constraints of {subclass.__name__}")
            subclass.construct_constraints(optimization_setup)

    @classmethod
    def _technology_installation_mask(cls, optimization_setup):
        """check if the binary variable is necessary

        :param optimization_setup: optimization setup object"""
        params = optimization_setup.parameters
        model = optimization_setup.model
        sets = optimization_setup.sets

        mask = xr.DataArray(False, coords=[model.variables.coords["set_time_steps_yearly"],
                                           model.variables.coords["set_technologies"],
                                           model.variables.coords["set_capacity_types"],
                                           model.variables.coords["set_location"], ])

        # used in transport technology
        techs = list(sets["set_transport_technologies"])
        if len(techs) > 0:
            edges = list(sets["set_edges"])
            sub_mask = (params.distance.loc[techs, edges] * params.capex_per_distance_transport.loc[techs, edges] != 0)
            sub_mask = sub_mask.rename({"set_transport_technologies": "set_technologies", "set_edges": "set_location"})
            mask.loc[:, techs, :, edges] |= sub_mask

        # used in constraint_technology_min_capacity_addition
        mask = mask | (params.capacity_addition_min.notnull() & (params.capacity_addition_min != 0))

        # used in constraint_technology_max_capacity_addition
        index_values, index_names = Element.create_custom_set(["set_technologies", "set_capacity_types", "set_location", "set_time_steps_yearly"], optimization_setup)
        index = ZenIndex(index_values, index_names)
        sub_mask = (params.capacity_addition_max.notnull() & (params.capacity_addition_max != np.inf) & (params.capacity_addition_max != 0))
        for tech, capacity_type in index.get_unique([0, 1]):
            locs = index.get_values(locs=[tech, capacity_type], levels=2, unique=True)
            mask.loc[:, tech, capacity_type, locs] |= sub_mask.loc[tech, capacity_type]

        return mask

    @classmethod
    def get_existing_quantity(cls, optimization_setup, type_existing_quantity):
        """
        get existing capacities of all technologies
        :param optimization_setup: The OptimizationSetup the element is part of
        :param type_existing_quantity: capacity or cost_capex
        :return: The existing capacities
        """

        index_values, index_names = Element.create_custom_set(["set_technologies", "set_capacity_types", "set_location", "set_time_steps_yearly"], optimization_setup)
        # get all the capacities
        index_arrs = IndexSet.tuple_to_arr(index_values, index_names)
        coords = [optimization_setup.sets.get_coord(data, name) for data, name in zip(index_arrs, index_names)]
        existing_quantities = xr.DataArray(np.nan, coords=coords, dims=index_names)
        values = np.zeros(len(index_values))
        for i, (tech, capacity_type, loc, time) in enumerate(index_values):
            values[i] = Technology.get_available_existing_quantity(optimization_setup, tech, capacity_type, loc, time,
                                                                   type_existing_quantity=type_existing_quantity)
        existing_quantities.loc[index_arrs] = values
        return existing_quantities


class TechnologyRules(GenericRule):
    """
    Rules for the Technology class
    """

    def __init__(self, optimization_setup):
        """
        Inits the rules
        :param optimization_setup: OptimizationSetup of the element
        """

        super().__init__(optimization_setup)

    # Disjunctive Constraints
    # -----------------------

    def disjunct_on_technology_rule(self, tech, capacity_type, loc, time):
        """definition of disjunct constraints if technology is On
        iterate through all subclasses to find corresponding implementation of disjunct constraints

        :param tech: technology
        :param capacity_type: capacity type
        :param loc: location
        :param time: time step
        """
        for subclass in Technology.__subclasses__():
            if tech in self.optimization_setup.get_all_names_of_elements(subclass):
                # extract the relevant binary variable (not scalar, .loc is necessary)
                binary_var = self.optimization_setup.model.variables["tech_on_var"].loc[tech, capacity_type, loc, time]
                subclass.disjunct_on_technology_rule(self.optimization_setup, tech, capacity_type, loc, time, binary_var)
                return None

    def disjunct_off_technology_rule(self, tech, capacity_type, loc, time):
        """definition of disjunct constraints if technology is off
        iterate through all subclasses to find corresponding implementation of disjunct constraints

        :param tech: technology
        :param capacity_type: capacity type
        :param loc: location
        :param time: time step
        """
        for subclass in Technology.__subclasses__():
            if tech in self.optimization_setup.get_all_names_of_elements(subclass):
                # extract the relevant binary variable (not scalar, .loc is necessary)
                binary_var = self.optimization_setup.model.variables["tech_off_var"].loc[tech, capacity_type, loc, time]
                subclass.disjunct_off_technology_rule(self.optimization_setup, tech, capacity_type, loc, time, binary_var)
                return None

    # Rule-based constraints
    # -----------------------

    def constraint_cost_capex_total_rule(self, year):
        """ sums over all technologies to calculate total capex

        .. math::
            CAPEX_y = \\sum_{h\\in\mathcal{H}}\\sum_{p\\in\mathcal{P}}A_{h,p,y}+\\sum_{k\\in\mathcal{K}}\\sum_{n\\in\mathcal{N}}A^\mathrm{e}_{k,n,y}

        :param year: yearly time step
        :return: linopy constraint
        """

        ### index sets
        # skipped because rule-based constraint

        ### masks
        # skipped because rule-based constraint

        ### index loop
        # skipped because rule-based constraint

        ### auxiliary calculations
        term_sum_yearly = self.variables["capex_yearly"].loc[..., year].sum()

        ### formulate constraint
        lhs = (self.variables["cost_capex_total"].loc[year]
               - term_sum_yearly)
        rhs = 0
        constraints = lhs == rhs

        ### return
        return self.constraints.return_contraints(constraints)

    def constraint_cost_opex_total_rule(self, year):
        """ sums over all technologies to calculate total opex

        .. math::
            OPEX_y = \sum_{h\in\mathcal{H}}\sum_{p\in\mathcal{P}} OPEX_{h,p,y}

        :param year: yearly time step
        :return: linopy constraint
        """

        ### index sets
        # skipped because rule-based constraint

        ### masks
        # skipped because rule-based constraint

        ### index loop
        # skipped because rule-based constraint

        ### auxiliary calculations
        term_sum_yearly = self.variables["opex_yearly"].loc[..., year].sum()

        ### formulate constraint
        lhs = (self.variables["cost_opex_total"].loc[year]
               - term_sum_yearly)
        rhs = 0
        constraints = lhs == rhs

        ### return
        return self.constraints.return_contraints(constraints)

    # Block-based constraints
    # -----------------------

    def constraint_technology_capacity_limit_block(self):
        """limited capacity_limit of technology

        .. math::
            \mathrm{if\ existing\ capacities\ < capacity\ limit}\ s^\mathrm{max}_{h,p,y} \geq S_{h,p,y}
        .. math::
            \mathrm{else}\ \Delta S_{h,p,y} = 0

        :return: linopy constraints
        """

        ### index sets
        # not necessary

        ### masks
        # take the maximum of the capacity limit and the existing capacities.
        # If the capacity limit is 0 (or lower than existing capacities), the maximum is the existing capacity
        maximum_capacity_limit = np.maximum(self.parameters.existing_capacities,self.parameters.capacity_limit)
        # create mask so that skipped if capacity_limit is inf
        m = maximum_capacity_limit != np.inf

        ### index loop
        # not necessary

        ### auxiliary calculations
        # not necessary

        ### formulate constraint
        lhs = self.variables["capacity"].where(m)
        rhs = maximum_capacity_limit.where(m,0.0)
        constraints = lhs <= rhs

        ### return
        return self.constraints.return_contraints(constraints)

    def constraint_technology_min_capacity_addition_block(self):
        """ min capacity addition of technology

        .. math::
            s^\mathrm{add, min}_{h} B_{i,p,y} \le \Delta S_{h,p,y}

        :return: linopy constraints
        """

        ### index sets
        index_values, index_names = Element.create_custom_set(["set_technologies", "set_capacity_types", "set_location", "set_time_steps_yearly"], self.optimization_setup)
        index = ZenIndex(index_values, index_names)
        tech_arr, capacity_type_arr = index.get_unique(["set_technologies", "set_capacity_types"], as_array=True)

        ### masks
        # we create a mask here only to avoid having constraints with binary variables when it's not necessary
        # passing constraints with binary variables to gurobi, even of the type 0 * binary_var, means that no
        # dual variables are returned
        mask = xr.zeros_like(self.parameters.capacity_addition_min, dtype=bool)
        mask.loc[tech_arr, capacity_type_arr] = True
        mask &= self.parameters.capacity_addition_min != 0

        ### index loop
        # not necessary

        ### auxiliary calculations
        # if the mask is empty, we don't need to do anything and abort here
        if not mask.any():
            return []

        ### formulate constraint
        lhs = mask * (self.parameters.capacity_addition_min * self.variables["technology_installation"]
                      - self.variables["capacity_addition"])
        rhs = 0
        constraints = lhs <= rhs

        ### return
        return self.constraints.return_contraints(constraints, mask=mask)

    def constraint_technology_max_capacity_addition_block(self):
        """max capacity addition of technology

        .. math::
            s^\mathrm{add, max}_{h} B_{i,p,y} \ge \Delta S_{h,p,y}

        :return: linopy constraints
        """

        ### index sets
        index_values, index_names = Element.create_custom_set(["set_technologies", "set_capacity_types", "set_location", "set_time_steps_yearly"], self.optimization_setup)
        index = ZenIndex(index_values, index_names)

        ### masks
        # not necessary

        ### index loop
        constraints = []
        for tech, capacity_type in index.get_unique(["set_technologies", "set_capacity_types"]):
            # not that the else here is just a dummy
            if self.parameters.capacity_addition_max.loc[tech, capacity_type] != np.inf:

                ### auxiliary calculations
                # we only want a constraints with a binary variable if the corresponding max_built_capacity is not zero
                if np.any(self.parameters.capacity_addition_max.loc[tech, capacity_type].notnull() & (self.parameters.capacity_addition_max.loc[tech, capacity_type] != 0)):
                    term_installation = self.parameters.capacity_addition_max.loc[tech, capacity_type].item() * self.variables["technology_installation"].loc[tech, capacity_type]
                else:
                    # dummy
                    term_installation = self.variables["capacity_addition"].loc[tech, capacity_type].where(False)

                ### formulate constraint
                lhs = (- self.variables["capacity_addition"].loc[tech, capacity_type]
                       + term_installation)
                rhs = 0
                constraints.append(lhs >= rhs)

            else:
                # a dummy
                constraints.append(np.nan*self.variables["capacity_addition"].loc[tech, capacity_type].where(False) == np.nan)

        ### return
        return self.constraints.return_contraints(constraints,
                                                  model=self.model,
                                                  index_values=index.get_unique(["set_technologies", "set_capacity_types"]),
                                                  index_names=["set_technologies", "set_capacity_types"])

    def constraint_technology_construction_time_block(self):
        """ construction time of technology, i.e., time that passes between investment and availability

        .. math::
            \mathrm{if\ start\ time\ step\ in\ set\ time\ steps\ yearly}\ \Delta S_{h,p,y} = S_{h,p,y}^\mathrm{invest}
        .. math::
            \mathrm{elif\ start\ time\ step\ in\ set\ time\ steps\ yearly\ entire\ horizon}\ \Delta S_{h,p,y} = s^\mathrm{invest, exist}_{h,p,y}
        .. math::
            \mathrm{else}\ \Delta S_{h,p,y} = 0

        :return: linopy constraints
        """

        ### index sets
        index_values, index_names = Element.create_custom_set(["set_technologies", "set_capacity_types", "set_location", "set_time_steps_yearly"], self.optimization_setup)
        index = ZenIndex(index_values, index_names)

        ### masks
        # not necessary

        ### index loop
        # we loop over technologies and years, because the conditions depend on the year and the technology
        # we vectorize over capacity types and locations
        constraints = []
        for tech, year in index.get_unique(["set_technologies", "set_time_steps_yearly"]):

            ### auxiliary calculations
            investment_time = Technology.get_investment_time_step(self.optimization_setup, tech, year)
            ### formulate constraint
            if investment_time in self.sets["set_time_steps_yearly"]:
                lhs = (self.variables["capacity_addition"].loc[tech, :, :, year]
                       - self.variables["capacity_investment"].loc[tech, :, :, investment_time])
                rhs = 0
            elif investment_time in self.sets["set_time_steps_yearly_entire_horizon"]:
                lhs = self.variables["capacity_addition"].loc[tech, :, :, year]
                rhs = self.parameters.capacity_investment_existing.loc[tech, :, :, investment_time]
            else:
                lhs = self.variables["capacity_addition"].loc[tech, :, :, year]
                rhs = 0
            constraints.append(lhs == rhs)

        ### return
        return self.constraints.return_contraints(constraints,
                                                  model=self.model,
                                                  index_values=index.get_unique(["set_technologies", "set_time_steps_yearly"]),
                                                  index_names=["set_technologies", "set_time_steps_yearly"])

    def constraint_technology_lifetime_block(self):
        """ limited lifetime of the technologies

        .. math::
            S_{h,p,y} = \\sum_{\\tilde{y}=\\max(y_0,y-\\lceil\\frac{l_h}{\\Delta^\mathrm{y}}\\rceil+1)}^y \\Delta S_{h,p,\\tilde{y}}
            + \\sum_{\\hat{y}=\\psi(\\min(y_0-1,y-\\lceil\\frac{l_h}{\\Delta^\mathrm{y}}\\rceil+1))}^{\\psi(y_0)} \\Delta s^\mathrm{ex}_{h,p,\\hat{y}}

        :return: linopy constraints
        """

        ### index sets
        index_values, index_names = Element.create_custom_set(["set_technologies", "set_capacity_types", "set_location", "set_time_steps_yearly"], self.optimization_setup)
        index = ZenIndex(index_values, index_names)

        ### masks
        # this mask is just to make sure we only get constraints where we want them, no if-condition
        mask = self.variables["capacity"].mask

        ### index loop
        # we loop over technologies and years, because we need to cycle over the lifetime range of the technology
        # which requires the technology and the year, we vectorize over capacity types and locations
        constraints = []
        for tech, year in index.get_unique(["set_technologies", "set_time_steps_yearly"]):

            ### auxiliary calculations
            term_neg_previous_capacity_additions = []
            for previous_year in Technology.get_lifetime_range(self.optimization_setup, tech, year):
                term_neg_previous_capacity_additions.append(-1.0 * self.variables["capacity_addition"].loc[tech, :, :, previous_year])

            ### formulate constraint
            lhs = lp_sum([1.0 * self.variables["capacity"].loc[tech, :, :, year],
                          *term_neg_previous_capacity_additions])
            rhs = self.parameters.existing_capacities.loc[tech, :, :, year]
            constraints.append(lhs == rhs)

        ### return
        return self.constraints.return_contraints(constraints,
                                                  model=self.model,
                                                  mask=mask,
                                                  index_values=index.get_unique(["set_technologies", "set_time_steps_yearly"]),
                                                  index_names=["set_technologies", "set_time_steps_yearly"])

    def constraint_technology_diffusion_limit_block(self):
        """limited technology diffusion based on the existing capacity in the previous year

        .. math::
                \\Delta S_{j,e,y}\\leq ((1+\\vartheta_j)^{\\Delta^\mathrm{y}}-1)K_{j,e,y}
                +\\Delta^\mathrm{y}(\\xi\\sum_{\\tilde{j}\\in\\tilde{\mathcal{J}}}S_{\\tilde{j},e,y} + \\zeta_j)

        :return: linopy constraints
        """

        ### index sets
        index_values, index_names = Element.create_custom_set(["set_technologies", "set_capacity_types", "set_location", "set_time_steps_yearly"], self.optimization_setup)
        index = ZenIndex(index_values, index_names)

        ### masks
        # not necessary

        ### index loop
        # we loop over technologies, capacity types and time steps, to accurately capture the conditions in the constraint
        # we vectorize over locations
        constraints = []
        for tech, time in index.get_unique(["set_technologies", "set_time_steps_yearly"]):
            # skip if max diffusion rate = inf
            if self.parameters.max_diffusion_rate.loc[tech, time] != np.inf:
                ### auxiliary calculations
                # mask for the capacity types that are not considered
                capacity_types = index.get_values([tech, slice(None), slice(None), time], "set_capacity_types", unique=True)
                mask = xr.DataArray(np.nan, coords=[self.variables.coords["set_capacity_types"]], dims=["set_capacity_types"])
                mask.loc[capacity_types] = 1

                interval_between_years = self.system["interval_between_years"]
                knowledge_depreciation_rate = self.system["knowledge_depreciation_rate"]
                reference_carrier = self.sets["set_reference_carriers"][tech][0]
                if tech in self.sets["set_transport_technologies"]:
                    set_locations = self.sets["set_edges"]
                    set_technology = self.sets["set_transport_technologies"]
                    knowledge_spillover_rate = 0
                else:
                    set_locations = self.sets["set_nodes"]
                    knowledge_spillover_rate = self.parameters.knowledge_spillover_rate
                    if tech in self.sets["set_conversion_technologies"]:
                        set_technology = self.sets["set_conversion_technologies"]
                    else:
                        set_technology = self.sets["set_storage_technologies"]

                    # add capacity addition of entire previous horizon
                end_time = time - 1

                # actual years between first invest time step and end_time
                delta_time = interval_between_years * (end_time - self.sets["set_time_steps_yearly"][0])
                existing_time = self.sets["set_technologies_existing"][tech]
                # Note: instead of summing over all but one location, we sum over all and then subtract one
                term_total_capacity_knowledge_existing = ((self.parameters.capacity_existing.loc[tech, :, set_locations, existing_time]  # add spillover from other regions
                                                      + knowledge_spillover_rate * (self.parameters.capacity_existing.loc[tech, :, set_locations, existing_time].sum("set_location") - self.parameters.capacity_existing.loc[tech, :, set_locations, existing_time]))
                                                     * (1 - knowledge_depreciation_rate) ** (delta_time + self.parameters.lifetime.loc[tech].item() - self.parameters.lifetime_existing.loc[tech, set_locations, existing_time])).sum("set_technologies_existing")
                # round to avoid numerical errors
<<<<<<< HEAD
                if self.optimization_setup.solver["round_parameters"]:
                    rounding_value = 10 ** (-self.optimization_setup.solver["rounding_decimal_points_capacity"])
                    term_total_capacity_knowledge_existing = term_total_capacity_knowledge_existing.where(term_total_capacity_knowledge_existing > rounding_value, 0)

                horizon_time = self.variables.coords["set_time_steps_yearly"][self.sets["set_time_steps_yearly"][0]: end_time + 1]
                if len(horizon_time) > 1:
=======
                # if self.optimization_setup.solver["round_parameters"]:
                #     rounding_value = 10 ** (-self.optimization_setup.solver["rounding_decimal_points_capacity"])
                #     term_total_capacity_knowledge_existing = term_total_capacity_knowledge_existing.where(term_total_capacity_knowledge_existing > rounding_value, 0)

                horizon_time = np.arange(self.sets["set_time_steps_yearly"][0], end_time + 1)
                horizon_time = self.variables.coords["set_time_steps_yearly"][self.variables.coords["set_time_steps_yearly"].isin(horizon_time)]
                if len(horizon_time) >= 1:
>>>>>>> 39601d34
                    term_total_capacity_knowledge_addition = ((self.variables["capacity_addition"].loc[tech, :, set_locations, horizon_time]  # add spillover from other regions
                                                          + knowledge_spillover_rate * (self.variables["capacity_addition"].loc[tech, :, set_locations, horizon_time].sum("set_location") - self.variables["capacity_addition"].loc[tech, :, set_locations, horizon_time]))
                                                         * (1 - knowledge_depreciation_rate) ** (interval_between_years * (end_time - horizon_time))).sum("set_time_steps_yearly")
                else:
                    # dummy term
                    term_total_capacity_knowledge_addition = self.variables["capacity_investment"].loc[tech, :, set_locations, time].where(False)

                # total capacity in previous year; if time is first time step of interval, use existing capacities of present year
                other_techs = [other_tech for other_tech in set_technology if self.sets["set_reference_carriers"][other_tech][0] == reference_carrier]
                if time != self.optimization_setup.energy_system.set_time_steps_yearly[0]:
                    term_total_capacity_all_techs_var = self.variables["capacity"].loc[other_techs, :, set_locations, time-1].sum("set_technologies")
                    term_total_capacity_all_techs_param = xr.zeros_like(self.parameters.existing_capacities.loc[tech,:,set_locations,time])
                else:
                    term_total_capacity_all_techs_param = self.parameters.existing_capacities.loc[other_techs,:,set_locations,time].sum("set_technologies")
                    term_total_capacity_all_techs_var = self.variables["capacity"].loc[tech, :, set_locations, time].where(False)

                ### formulate constraint
                # build the lhs
                lhs = (self.variables["capacity_investment"].loc[tech, :, set_locations, time]
                       + self.variables["capacity_investment"].loc[tech, :, :, time].where(False)
                       - ((1 + self.parameters.max_diffusion_rate.loc[tech, time].item()) ** interval_between_years - 1) * term_total_capacity_knowledge_addition
                       - self.parameters.market_share_unbounded * term_total_capacity_all_techs_var)
                lhs *= mask

                # build the rhs
                rhs = xr.zeros_like(self.parameters.existing_capacities).loc[tech, :,:, time]
<<<<<<< HEAD
                rhs.loc[:, set_locations] += ((1 + self.parameters.max_diffusion_rate.loc[tech, time].item()) ** interval_between_years - 1) * term_total_capacity_knowledge_existing # add initial market share until which the diffusion rate is unbounded
=======
                rhs.loc[:, set_locations] += ((1 + self.parameters.max_diffusion_rate.loc[tech, time].item()) ** interval_between_years - 1) * term_total_capacity_knowledge_existing
                # add initial market share until which the diffusion rate is unbounded
>>>>>>> 39601d34
                rhs.loc[:, set_locations] += self.parameters.market_share_unbounded * term_total_capacity_all_techs_param + self.parameters.capacity_addition_unbounded.loc[tech]
                rhs *= mask

                # combine
                constraints.append(lhs <= rhs)

        ### return
        return self.constraints.return_contraints(constraints, model=self.model, stack_dim_name="diffusion_limit_dim")

    def constraint_technology_diffusion_limit_total_block(self):
        """limited technology diffusion based on the existing capacity in the previous year for the entire energy system

        .. math:: #TODO
                \\Delta S_{j,e,y}\\leq ((1+\\vartheta_j)^{\\Delta^\mathrm{y}}-1)K_{j,e,y}
                +\\Delta^\mathrm{y}(\\xi\\sum_{\\tilde{j}\\in\\tilde{\mathcal{J}}}S_{\\tilde{j},e,y} + \\zeta_j)

        :return: linopy constraints
        """

        ### index sets
        index_values, index_names = Element.create_custom_set(["set_technologies", "set_capacity_types", "set_location", "set_time_steps_yearly"], self.optimization_setup)
        index = ZenIndex(index_values, index_names)

        ### masks
        # not necessary

        ### index loop
        # we loop over technologies, capacity types and time steps, to accurately capture the conditions in the constraint
        # we vectorize over locations
        constraints = []
        for tech, time in index.get_unique(["set_technologies", "set_time_steps_yearly"]):
            # skip if max diffusion rate = inf
            if self.parameters.max_diffusion_rate.loc[tech, time] != np.inf:
                ### auxiliary calculations
                # mask for the capacity types that are not considered
                capacity_types = index.get_values([tech, slice(None), slice(None), time], "set_capacity_types", unique=True)
                mask = xr.DataArray(np.nan, coords=[self.variables.coords["set_capacity_types"]], dims=["set_capacity_types"])
                mask.loc[capacity_types] = 1

                interval_between_years = self.system["interval_between_years"]
                knowledge_depreciation_rate = self.system["knowledge_depreciation_rate"]

                reference_carrier = self.sets["set_reference_carriers"][tech][0]
                if tech in self.sets["set_transport_technologies"]:
                    set_locations = self.sets["set_edges"]
                    set_technology = self.sets["set_transport_technologies"]
                else:
                    set_locations = self.sets["set_nodes"]
                    if tech in self.sets["set_conversion_technologies"]:
                        set_technology = self.sets["set_conversion_technologies"]
                    else:
                        set_technology = self.sets["set_storage_technologies"]

                # add capacity addition of entire previous horizon
                end_time = time - 1

                # actual years between first invest time step and end_time
                delta_time = interval_between_years * (end_time - self.sets["set_time_steps_yearly"][0])
                existing_time = self.sets["set_technologies_existing"][tech]
                term_total_capacity_knowledge_existing = (self.parameters.capacity_existing.loc[tech, :, set_locations, existing_time]
                                                     * (1 - knowledge_depreciation_rate) ** (delta_time + self.parameters.lifetime.loc[tech].item() - self.parameters.lifetime_existing.loc[tech, set_locations, existing_time])).sum(["set_technologies_existing","set_location"])
                # round to avoid numerical errors
<<<<<<< HEAD
                if self.optimization_setup.solver["round_parameters"]:
                    rounding_value = 10 ** (-self.optimization_setup.solver["rounding_decimal_points_capacity"])
                    term_total_capacity_knowledge_existing = term_total_capacity_knowledge_existing.where(term_total_capacity_knowledge_existing > rounding_value, 0)

                horizon_time = self.variables.coords["set_time_steps_yearly"][self.sets["set_time_steps_yearly"][0]: end_time + 1]
                if len(horizon_time) > 1:
=======
                # if self.optimization_setup.solver["round_parameters"]:
                #     rounding_value = 10 ** (-self.optimization_setup.solver["rounding_decimal_points_capacity"])
                #     term_total_capacity_knowledge_existing = term_total_capacity_knowledge_existing.where(term_total_capacity_knowledge_existing > rounding_value, 0)

                horizon_time = np.arange(self.sets["set_time_steps_yearly"][0], end_time + 1)
                horizon_time = self.variables.coords["set_time_steps_yearly"][self.variables.coords["set_time_steps_yearly"].isin(horizon_time)]
                if len(horizon_time) >= 1:
>>>>>>> 39601d34
                    term_total_capacity_knowledge_addition = (self.variables["capacity_addition"].loc[tech, :, set_locations, horizon_time]
                        * (1 - knowledge_depreciation_rate) ** (interval_between_years * (end_time - horizon_time))).sum(["set_time_steps_yearly","set_location"])
                else:
                    # dummy term
                    term_total_capacity_knowledge_addition = self.variables["capacity_investment"].loc[tech, :, set_locations, time].where(False).sum("set_location")

                # total capacity in previous year; if time is first time step of interval, use existing capacities of present year
                other_techs = [other_tech for other_tech in set_technology if self.sets["set_reference_carriers"][other_tech][0] == reference_carrier]
                if time != self.optimization_setup.energy_system.set_time_steps_yearly[0]:
                    term_total_capacity_all_techs_var = self.variables["capacity"].loc[other_techs, :,set_locations, time - 1].sum(["set_technologies","set_location"])
                    term_total_capacity_all_techs_param = xr.zeros_like(self.parameters.existing_capacities.loc[tech,:,set_locations,time]).sum("set_location")
                else:
                    term_total_capacity_all_techs_param = self.parameters.existing_capacities.loc[other_techs, :, set_locations, time].sum(["set_technologies","set_location"])
                    term_total_capacity_all_techs_var = self.variables["capacity"].loc[tech, :, set_locations,time].where(False).sum("set_location")

                ### formulate constraint
                # build the lhs
                lhs = (self.variables["capacity_investment"].loc[tech, :, set_locations, time].sum("set_location")
                       - ((1 + self.parameters.max_diffusion_rate.loc[tech, time].item()) ** interval_between_years - 1) * term_total_capacity_knowledge_addition
                       - self.parameters.market_share_unbounded * term_total_capacity_all_techs_var)
                lhs *= mask

                # build the rhs
                rhs = (((1 + self.parameters.max_diffusion_rate.loc[tech, time].item()) ** interval_between_years - 1) * term_total_capacity_knowledge_existing
                       # add initial market share until which the diffusion rate is unbounded
                       + self.parameters.market_share_unbounded * term_total_capacity_all_techs_param + self.parameters.capacity_addition_unbounded.loc[tech]*len(set_locations))
                rhs *= mask

                constraints.append(lhs <= rhs)

        ### return
        # reording takes too much memory!
        return self.constraints.return_contraints(constraints, model=self.model, stack_dim_name="diffusion_limit_total_dim")

    def constraint_capex_yearly_block(self):
        """ aggregates the capex of built capacity and of existing capacity

        .. math::
            A_{h,p,y} = f_h (\\sum_{\\tilde{y} = \\max(y_0,y-\\lceil\\frac{l_h}{\\Delta^\mathrm{y}}\\rceil+1)}^y \\alpha_{h,y}\\Delta S_{h,p,\\tilde{y}}
            + \\sum_{\\hat{y}=\\psi(\\min(y_0-1,y-\\lceil\\frac{l_h}{\\Delta^\mathrm{y}}\\rceil+1))}^{\\psi(y_0)} \\alpha_{h,y_0}\\Delta s^\mathrm{ex}_{h,p,\\hat{y}})

        :return: linopy constraints
        """

        ### index sets
        index_values, index_names = Element.create_custom_set(["set_technologies", "set_capacity_types", "set_location", "set_time_steps_yearly"], self.optimization_setup)
        index = ZenIndex(index_values, index_names)

        ### masks
        # not necessary

        ### index loop
        # we loop over all technologies and yearly time steps because we need to calculate the lifetime range
        # we vectorize over capacities and locations
        constraints = []
        for tech, year in index.get_unique(["set_technologies", "set_time_steps_yearly"]):

            ### auxiliary calculations
            discount_rate = self.parameters.discount_rate
            lifetime = self.parameters.lifetime.loc[tech].item()
            if discount_rate != 0:
                annuity = ((1+discount_rate)**lifetime * discount_rate)/((1+discount_rate)**lifetime - 1)
            else:
                annuity = 1/lifetime
            term_neg_annuity_cost_capex_previous = []
            for previous_year in Technology.get_lifetime_range(self.optimization_setup, tech, year):
                term_neg_annuity_cost_capex_previous.append(-annuity * self.variables["cost_capex"].loc[tech, :, :, previous_year])

            ### formulate constraint
            lhs = lp_sum([1.0 * self.variables["capex_yearly"].loc[tech, :, :, year],
                          *term_neg_annuity_cost_capex_previous])
            rhs = annuity * self.parameters.existing_capex.loc[tech, :, :, year]
            constraints.append(lhs == rhs)

        ### return
        return self.constraints.return_contraints(constraints,
                                                  model=self.model,
                                                  index_values=index.get_unique(["set_technologies", "set_time_steps_yearly"]),
                                                  index_names=["set_technologies", "set_time_steps_yearly"])

    def constraint_opex_technology_block(self):
        """ calculate opex of each technology

        .. math::
            \mathrm{if\ tech\ is\ conversion\ tech}\ OPEX_{h,p,t}^\mathrm{cost} = \\beta_{h,p,t} G_{i,n,t,y}^\mathrm{r}
        .. math::
            \mathrm{if\ tech\ is\ transport\ tech}\ OPEX_{h,p,t}^\mathrm{cost} = \\beta_{h,p,t} F_{j,e,t}
        .. math::
            \mathrm{if\ tech\ is\ storage\ tech}\ OPEX_{h,p,t}^\mathrm{cost} = \\beta_{h,p,t} (\\underline{H}_{k,n,t} + \\overline{H}_{k,n,t})

        :return: linopy constraints
        """

        ### index sets
        index_values, index_names = Element.create_custom_set(["set_technologies", "set_location", "set_time_steps_operation"], self.optimization_setup)
        index = ZenIndex(index_values, index_names)

        ### masks
        # not necessary

        ### index loop
        # we loop over all technologies because of the reference carrier and flow which depend on the technology
        # we vectorize over locations and time steps
        constraints = []
        for tech in index.get_unique(["set_technologies"]):
            locs = index.get_values([tech], "set_location", unique=True)
            reference_carrier = self.sets["set_reference_carriers"][tech][0]
            if tech in self.sets["set_conversion_technologies"]:
                if reference_carrier in self.sets["set_input_carriers"][tech]:
                    reference_flow = self.variables["flow_conversion_input"].loc[tech, reference_carrier, locs].to_linexpr()
                    reference_flow = reference_flow.rename({"set_nodes": "set_location"})
                else:
                    reference_flow = self.variables["flow_conversion_output"].loc[tech, reference_carrier, locs].to_linexpr()
                    reference_flow = reference_flow.rename({"set_nodes": "set_location"})
            elif tech in self.sets["set_transport_technologies"]:
                reference_flow = self.variables["flow_transport"].loc[tech, locs].to_linexpr()
                reference_flow = reference_flow.rename({"set_edges": "set_location"})
            else:
                reference_flow = self.variables["flow_storage_charge"].loc[tech, locs] + self.variables["flow_storage_discharge"].loc[tech, locs]
                reference_flow = reference_flow.rename({"set_nodes": "set_location"})

            term_reference_flow = - self.parameters.opex_specific_variable.loc[tech, locs] * reference_flow

            ### formulate constraint
            # the first term is just to ensure full shape
            lhs = lp.merge(self.variables["cost_opex"].loc[tech].where(False).to_linexpr(),
                           self.variables["cost_opex"].loc[tech, locs].to_linexpr(),
                           term_reference_flow,
                           compat="broadcast_equals")
            rhs = 0
            constraints.append(lhs == rhs)

        ### return
        return self.constraints.return_contraints(constraints,
                                                  model=self.model,
                                                  index_values=index.get_unique(["set_technologies"]),
                                                  index_names=["set_technologies"])

    def constraint_opex_yearly_block(self):
        """ yearly opex for a technology at a location in each year

        .. math::
            OPEX_{h,p,y} = \sum_{t\in\mathcal{T}}\tau_t OPEX_{h,p,t}^\mathrm{cost}
            + \gamma_{h,y} S_{h,p,y}
            #TODO complete constraint (second summation symbol)

        :return: linopy constraints
        """

        ### index sets
        index_values, index_names = Element.create_custom_set(["set_technologies", "set_location", "set_time_steps_yearly"], self.optimization_setup)
        index = ZenIndex(index_values, index_names)

        ### masks
        # not necessary

        ### index loop
        # we loop over all technologies and yearly time steps because some auxillary calculations depend on the technology
        # we vectorize over locations
        constraints = []
        for tech, year in index.get_unique(["set_technologies", "set_time_steps_yearly"]):

            ### auxiliary calculations
            times = self.time_steps.get_time_steps_year2operation(year)

            term_neg_summed_cost_opex = - (self.variables["cost_opex"].loc[tech, :, times] * self.parameters.time_steps_operation_duration.loc[times]).sum(["set_time_steps_operation"])
            term_neg_summed_capacities = - lp_sum([self.parameters.opex_specific_fixed.loc[tech, capacity_type, :, year]*self.variables["capacity"].loc[tech, capacity_type, :, year]
                                                   for capacity_type in self.system["set_capacity_types"] if tech in self.sets["set_storage_technologies"] or capacity_type == self.system["set_capacity_types"][0]])

            ### formulate constraint
            lhs = lp_sum([1.0 * self.variables["opex_yearly"].loc[tech, :, year],
                          term_neg_summed_cost_opex,
                          term_neg_summed_capacities])
            rhs = 0
            constraints.append(lhs == rhs)

        ### return
        return self.constraints.return_contraints(constraints,
                                                  model=self.model,
                                                  index_values=index.get_unique(["set_technologies", "set_time_steps_yearly"]),
                                                  index_names=["set_technologies", "set_time_steps_yearly"])

    def constraint_carbon_emissions_technology_block(self):
        """ calculate carbon emissions of each technology

        .. math::
            \mathrm{if\ tech\ is\ conversion\ tech}\ E_{h,p,t} = \\epsilon_h G_{i,n,t,y}^\mathrm{r}
        .. math::
            \mathrm{if\ tech\ is\ transport\ tech}\ E_{h,p,t} = \\epsilon_h F_{j,e,t}
        .. math::
            \mathrm{if\ tech\ is\ storage\ tech}\ E_{h,p,t} = \\epsilon_h (\\underline{H}_{k,n,t} + \\overline{H}_{k,n,t})

        :return: linopy constraints
        """

        ### index sets
        index_values, index_names = Element.create_custom_set(["set_technologies", "set_location", "set_time_steps_operation"], self.optimization_setup)
        index = ZenIndex(index_values, index_names)

        ### masks
        # not necessary

        ### index loop
        # we loop over all technologies because of the reference carrier and flow which depend on the technology
        # we vectorize over locations and time steps
        constraints = []
        for tech in index.get_unique(["set_technologies"]):

            ### auxiliary calculations
            locs = index.get_values([tech], 1, unique=True)
            reference_carrier = self.sets["set_reference_carriers"][tech][0]
            if tech in self.sets["set_conversion_technologies"]:
                if reference_carrier in self.sets["set_input_carriers"][tech]:
                    reference_flow = self.variables["flow_conversion_input"].loc[tech, reference_carrier, locs].to_linexpr()
                    reference_flow = reference_flow.rename({"set_nodes": "set_location"})
                else:
                    reference_flow = self.variables["flow_conversion_output"].loc[tech, reference_carrier, locs].to_linexpr()
                    reference_flow = reference_flow.rename({"set_nodes": "set_location"})
            elif tech in self.sets["set_transport_technologies"]:
                reference_flow = self.variables["flow_transport"].loc[tech, locs].to_linexpr()
                reference_flow = reference_flow.rename({"set_edges": "set_location"})
            else:
                reference_flow = self.variables["flow_storage_charge"].loc[tech, locs] + self.variables["flow_storage_discharge"].loc[tech, locs]
                reference_flow = reference_flow.rename({"set_nodes": "set_location"})

            term_reference_flow = - self.parameters.carbon_intensity_technology.loc[tech, locs] * reference_flow

            ### formulate constraint
            # the first term is just to ensure full shape
            lhs = lp.merge(self.variables["carbon_emissions_technology"].loc[tech].where(False).to_linexpr(),
                           self.variables["carbon_emissions_technology"].loc[tech, locs].to_linexpr(),
                           term_reference_flow,
                           compat="broadcast_equals")
            rhs = 0
            constraints.append(lhs == rhs)

        ### return
        return self.constraints.return_contraints(constraints,
                                                  model=self.model,
                                                  index_values=index.get_unique(["set_technologies"]),
                                                  index_names=["set_technologies"])

    def constraint_carbon_emissions_technology_total_block(self):
        """ calculate total carbon emissions of each technology

        .. math::
            E_y^{\mathcal{H}} = \sum_{t\in\mathcal{T}}\sum_{h\in\mathcal{H}} E_{h,p,t} \\tau_{t}

        :return: linopy constraints
        """

        ### index sets
        years = self.sets["set_time_steps_yearly"]
        # this index is just for the sums in the auxiliary calculations
        index_values, index_names = Element.create_custom_set(["set_technologies", "set_location"], self.optimization_setup)
        index = ZenIndex(index_values, index_names)

        ### masks
        # not necessary

        ### index loop
        # we cycle over the years, because the sum of the operational time steps depends on the year
        constraints = []
        for year in years:

            ### auxiliary calculations
            term_summed_carbon_emissions_technology = []
            for tech in index.get_unique(["set_technologies"]):
                locs = index.get_values([tech], "set_location", unique=True)
                times = self.time_steps.get_time_steps_year2operation(year)
                term_summed_carbon_emissions_technology.append((self.variables["carbon_emissions_technology"].loc[tech, locs, times] * self.parameters.time_steps_operation_duration.loc[times]).sum())
            term_summed_carbon_emissions_technology = lp_sum(term_summed_carbon_emissions_technology)

            ### formulate constraint
            lhs = self.variables["carbon_emissions_technology_total"].loc[year] - term_summed_carbon_emissions_technology
            rhs = 0
            constraints.append(lhs == rhs)

        ### return
        return self.constraints.return_contraints(constraints,
                                                  model=self.model,
                                                  index_values=years,
                                                  index_names=["set_time_steps_yearly"])

    def constraint_capacity_factor_block(self):
        """ Load is limited by the installed capacity and the maximum load factor

        .. math::
            \mathrm{if\ tech\ is\ conversion\ tech}\ G_{i,n,t,y}^\mathrm{r} \\leq m_{i,n,t,y}S_{i,n,y}
        .. math::
            \mathrm{if\ tech\ is\ transport\ tech}\ F_{j,e,t,y}^\mathrm{r} \\leq m_{j,e,t,y}S_{j,e,y}
        .. math::
            \mathrm{if\ tech\ is\ storage\ tech}\ \\underline{H}_{k,n,t,y}+\\overline{H}_{k,n,t,y}\\leq m_{k,n,t,y}S_{k,n,y}

        :return: linopy constraints
        """

        ### index sets
        index_values, index_names = Element.create_custom_set(["set_technologies", "set_capacity_types", "set_location", "set_time_steps_operation"], self.optimization_setup)
        index = ZenIndex(index_values, index_names)

        ### masks
        # not necessary

        ### index loop
        # we oop over all technologies for the conditions and vectorize over the rest
        constraints = []
        for tech in index.get_unique(["set_technologies"]):

            ### auxiliary calculations
            capacity_types, locs, times = index.get_values([tech], [1, 2, 3], unique=True)
            # to actual coords to avoid renaming
            capacity_types = self.variables.coords["set_capacity_types"].loc[capacity_types]
            locs = self.variables.coords["set_location"].loc[locs]
            times = self.variables.coords["set_time_steps_operation"].loc[times]
            # the reference carrier
            reference_carrier = self.sets["set_reference_carriers"][tech][0]
            # get invest time step
            time_step_year = xr.DataArray([self.optimization_setup.energy_system.time_steps.convert_time_step_operation2year(t) for t in times.data], coords=[times])
            # we create the capacity term (the dimension reassignment does not change the variables, just the broadcasting)
            term_capacity = self.parameters.max_load.loc[tech, capacity_types, locs, times] * self.variables["capacity"].loc[tech, capacity_types, locs, time_step_year].to_linexpr()

            # this term is just to ensure full shape
            full_shape_term = self.variables["capacity"].loc[tech, ..., time_step_year].where(False).to_linexpr()

            # conversion technology
            if tech in self.sets["set_conversion_technologies"]:
                if reference_carrier in self.sets["set_input_carriers"][tech]:
                    term_flow = -1.0 * self.variables["flow_conversion_input"].loc[tech, reference_carrier, locs, times]
                else:
                    term_flow = -1.0 * self.variables["flow_conversion_output"].loc[tech, reference_carrier, locs, times]
            # transport technology
            elif tech in self.sets["set_transport_technologies"]:
                term_flow = -1.0 * self.variables["flow_transport"].loc[tech, locs, times]
            # storage technology
            elif tech in self.sets["set_storage_technologies"]:
                system = self.optimization_setup.system
                # if limit power
                mask = (capacity_types == system["set_capacity_types"][0]).astype(float)
                # where true
                term_flow = mask*(-1.0 * self.variables["flow_storage_charge"].loc[tech, locs, times] - 1.0 * self.variables["flow_storage_discharge"].loc[tech, locs, times])

                # TODO integrate level storage here as well

            ### formulate constraint
            lhs = lp.merge(lp.merge(term_capacity, term_flow), full_shape_term)
            rhs = 0
            constraints.append(lhs >= rhs)

        ### return
        return self.constraints.return_contraints(constraints,
                                                  model=self.model,
                                                  index_values=index.get_unique(["set_technologies"]),
                                                  index_names=["set_technologies"])<|MERGE_RESOLUTION|>--- conflicted
+++ resolved
@@ -225,7 +225,6 @@
     @classmethod
     def get_lifetime_range(cls, optimization_setup, tech, year):
         """ returns lifetime range of technology.
-<<<<<<< HEAD
 
         :param optimization_setup: OptimizationSetup the technology is part of
         :param tech: name of the technology
@@ -236,18 +235,6 @@
         first_lifetime_year = max(first_lifetime_year, optimization_setup.sets["set_time_steps_yearly"][0])
         return range(first_lifetime_year, year + 1)
 
-=======
-
-        :param optimization_setup: OptimizationSetup the technology is part of
-        :param tech: name of the technology
-        :param year: yearly time step
-        :return: lifetime range of technology
-        """
-        first_lifetime_year = cls.get_first_lifetime_time_step(optimization_setup, tech, year)
-        first_lifetime_year = max(first_lifetime_year, optimization_setup.sets["set_time_steps_yearly"][0])
-        return range(first_lifetime_year, year + 1)
-
->>>>>>> 39601d34
     @classmethod
     def get_first_lifetime_time_step(cls,optimization_setup,tech,year):
         """
@@ -277,6 +264,7 @@
         """
         # get params and system
         params = optimization_setup.parameters.dict_parameters
+        sets = optimization_setup.sets
         system = optimization_setup.system
         construction_time = params.construction_time[tech]
         # conservative estimate of construction time (ceil)
@@ -354,22 +342,12 @@
         # maximum load relative to capacity
         optimization_setup.parameters.add_parameter(name="max_load", index_names=["set_technologies", "set_capacity_types", "set_location", "set_time_steps_operation"], capacity_types=True, doc='Parameter which specifies the maximum load of technology relative to installed capacity', calling_class=cls)
         # carbon intensity
-<<<<<<< HEAD
-        optimization_setup.parameters.add_parameter(name="carbon_intensity_technology", data=optimization_setup.initialize_component(cls, "carbon_intensity_technology", index_names=["set_technologies", "set_location"]),
-            doc='Parameter which specifies the carbon intensity of each technology')
-        # calculate additional existing parameters
-        optimization_setup.parameters.add_parameter(name="existing_capacities", data=cls.get_existing_quantity(optimization_setup, type_existing_quantity="capacity"),
-                                                    doc="Parameter which specifies the total available capacity of existing technologies at the beginning of the optimization")
-        optimization_setup.parameters.add_parameter(name="existing_capex",data=cls.get_existing_quantity(optimization_setup,type_existing_quantity="cost_capex"),
-                                                    doc="Parameter which specifies the total capex of existing technologies at the beginning of the optimization")
-=======
         optimization_setup.parameters.add_parameter(name="carbon_intensity_technology", index_names=["set_technologies", "set_location"], doc='Parameter which specifies the carbon intensity of each technology', calling_class=cls)
         # calculate additional existing parameters
         optimization_setup.parameters.add_parameter(name="existing_capacities", data=cls.get_existing_quantity(optimization_setup, type_existing_quantity="capacity"),
                                                     doc="Parameter which specifies the total available capacity of existing technologies at the beginning of the optimization", calling_class=cls)
         optimization_setup.parameters.add_parameter(name="existing_capex", data=cls.get_existing_quantity(optimization_setup,type_existing_quantity="cost_capex"),
                                                     doc="Parameter which specifies the total capex of existing technologies at the beginning of the optimization", calling_class=cls)
->>>>>>> 39601d34
         # add pe.Param of the child classes
         for subclass in cls.__subclasses__():
             subclass.construct_params(optimization_setup)
@@ -1008,14 +986,6 @@
                                                       + knowledge_spillover_rate * (self.parameters.capacity_existing.loc[tech, :, set_locations, existing_time].sum("set_location") - self.parameters.capacity_existing.loc[tech, :, set_locations, existing_time]))
                                                      * (1 - knowledge_depreciation_rate) ** (delta_time + self.parameters.lifetime.loc[tech].item() - self.parameters.lifetime_existing.loc[tech, set_locations, existing_time])).sum("set_technologies_existing")
                 # round to avoid numerical errors
-<<<<<<< HEAD
-                if self.optimization_setup.solver["round_parameters"]:
-                    rounding_value = 10 ** (-self.optimization_setup.solver["rounding_decimal_points_capacity"])
-                    term_total_capacity_knowledge_existing = term_total_capacity_knowledge_existing.where(term_total_capacity_knowledge_existing > rounding_value, 0)
-
-                horizon_time = self.variables.coords["set_time_steps_yearly"][self.sets["set_time_steps_yearly"][0]: end_time + 1]
-                if len(horizon_time) > 1:
-=======
                 # if self.optimization_setup.solver["round_parameters"]:
                 #     rounding_value = 10 ** (-self.optimization_setup.solver["rounding_decimal_points_capacity"])
                 #     term_total_capacity_knowledge_existing = term_total_capacity_knowledge_existing.where(term_total_capacity_knowledge_existing > rounding_value, 0)
@@ -1023,7 +993,6 @@
                 horizon_time = np.arange(self.sets["set_time_steps_yearly"][0], end_time + 1)
                 horizon_time = self.variables.coords["set_time_steps_yearly"][self.variables.coords["set_time_steps_yearly"].isin(horizon_time)]
                 if len(horizon_time) >= 1:
->>>>>>> 39601d34
                     term_total_capacity_knowledge_addition = ((self.variables["capacity_addition"].loc[tech, :, set_locations, horizon_time]  # add spillover from other regions
                                                           + knowledge_spillover_rate * (self.variables["capacity_addition"].loc[tech, :, set_locations, horizon_time].sum("set_location") - self.variables["capacity_addition"].loc[tech, :, set_locations, horizon_time]))
                                                          * (1 - knowledge_depreciation_rate) ** (interval_between_years * (end_time - horizon_time))).sum("set_time_steps_yearly")
@@ -1050,12 +1019,8 @@
 
                 # build the rhs
                 rhs = xr.zeros_like(self.parameters.existing_capacities).loc[tech, :,:, time]
-<<<<<<< HEAD
-                rhs.loc[:, set_locations] += ((1 + self.parameters.max_diffusion_rate.loc[tech, time].item()) ** interval_between_years - 1) * term_total_capacity_knowledge_existing # add initial market share until which the diffusion rate is unbounded
-=======
                 rhs.loc[:, set_locations] += ((1 + self.parameters.max_diffusion_rate.loc[tech, time].item()) ** interval_between_years - 1) * term_total_capacity_knowledge_existing
                 # add initial market share until which the diffusion rate is unbounded
->>>>>>> 39601d34
                 rhs.loc[:, set_locations] += self.parameters.market_share_unbounded * term_total_capacity_all_techs_param + self.parameters.capacity_addition_unbounded.loc[tech]
                 rhs *= mask
 
@@ -1118,14 +1083,6 @@
                 term_total_capacity_knowledge_existing = (self.parameters.capacity_existing.loc[tech, :, set_locations, existing_time]
                                                      * (1 - knowledge_depreciation_rate) ** (delta_time + self.parameters.lifetime.loc[tech].item() - self.parameters.lifetime_existing.loc[tech, set_locations, existing_time])).sum(["set_technologies_existing","set_location"])
                 # round to avoid numerical errors
-<<<<<<< HEAD
-                if self.optimization_setup.solver["round_parameters"]:
-                    rounding_value = 10 ** (-self.optimization_setup.solver["rounding_decimal_points_capacity"])
-                    term_total_capacity_knowledge_existing = term_total_capacity_knowledge_existing.where(term_total_capacity_knowledge_existing > rounding_value, 0)
-
-                horizon_time = self.variables.coords["set_time_steps_yearly"][self.sets["set_time_steps_yearly"][0]: end_time + 1]
-                if len(horizon_time) > 1:
-=======
                 # if self.optimization_setup.solver["round_parameters"]:
                 #     rounding_value = 10 ** (-self.optimization_setup.solver["rounding_decimal_points_capacity"])
                 #     term_total_capacity_knowledge_existing = term_total_capacity_knowledge_existing.where(term_total_capacity_knowledge_existing > rounding_value, 0)
@@ -1133,7 +1090,6 @@
                 horizon_time = np.arange(self.sets["set_time_steps_yearly"][0], end_time + 1)
                 horizon_time = self.variables.coords["set_time_steps_yearly"][self.variables.coords["set_time_steps_yearly"].isin(horizon_time)]
                 if len(horizon_time) >= 1:
->>>>>>> 39601d34
                     term_total_capacity_knowledge_addition = (self.variables["capacity_addition"].loc[tech, :, set_locations, horizon_time]
                         * (1 - knowledge_depreciation_rate) ** (interval_between_years * (end_time - horizon_time))).sum(["set_time_steps_yearly","set_location"])
                 else:
