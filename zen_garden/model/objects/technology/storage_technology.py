"""
:Title:          ZEN-GARDEN
:Created:        October-2021
:Authors:        Alissa Ganter (aganter@ethz.ch),
                 Jacob Mannhardt (jmannhardt@ethz.ch)
:Organization:   Laboratory of Reliability and Risk Engineering, ETH Zurich

Class defining the parameters, variables and constraints that hold for all storage technologies.
The class takes the abstract optimization model as an input, and returns the parameters, variables and
constraints that hold for the storage technologies.
"""
import cProfile
import logging

import numpy as np
import xarray as xr

from zen_garden.utils import linexpr_from_tuple_np
from .technology import Technology
from ..component import ZenIndex, IndexSet
from ..element import Element, GenericRule


class StorageTechnology(Technology):
    """
    Class defining storage technologies
    """
    # set label
    label = "set_storage_technologies"
    location_type = "set_nodes"
    location_type_super = "set_super_nodes"

    def __init__(self, tech, optimization_setup):
        """
        init storage technology object

        :param tech: name of added technology
        :param optimization_setup: The OptimizationSetup the element is part of
        """
        super().__init__(tech, optimization_setup)
        # store carriers of storage technology
        self.store_carriers()
        # # store input data
        # self.store_input_data()

    def store_carriers(self):
        """ retrieves and stores information on reference, input and output carriers """
        # get reference carrier from class <Technology>
        super().store_carriers()

    def store_input_data(self):
        """ retrieves and stores input data for element as attributes. Each Child class overwrites method to store different attributes """
        # get attributes from class <Technology>
        super().store_input_data()
        # set attributes for parameters of child class <StorageTechnology>
        self.efficiency_charge = self.data_input.extract_input_data("efficiency_charge", index_sets=["set_nodes", "set_time_steps_yearly"], time_steps="set_time_steps_yearly")
        self.efficiency_discharge = self.data_input.extract_input_data("efficiency_discharge", index_sets=["set_nodes", "set_time_steps_yearly"], time_steps="set_time_steps_yearly")
        self.self_discharge = self.data_input.extract_input_data("self_discharge", index_sets=["set_nodes"])
        # extract existing energy capacity
<<<<<<< HEAD
        self.capacity_addition_min_energy = self.data_input.extract_attribute("capacity_addition_min_energy")["value"]
        self.capacity_addition_max_energy = self.data_input.extract_attribute("capacity_addition_max_energy")["value"]
        self.capacity_limit_energy = self.data_input.extract_input_data("capacity_limit_energy", index_sets=["set_nodes", "set_time_steps_yearly"], time_steps=set_time_steps_yearly)
        self.capacity_limit_super_energy = self.data_input.extract_input_data("capacity_limit_super_energy", index_sets=["set_super_nodes", "set_time_steps_yearly"], time_steps=set_time_steps_yearly)
=======
        self.capacity_addition_min_energy = self.data_input.extract_input_data("capacity_addition_min_energy", index_sets=[])
        self.capacity_addition_max_energy = self.data_input.extract_input_data("capacity_addition_max_energy", index_sets=[])
        self.capacity_limit_energy = self.data_input.extract_input_data("capacity_limit_energy", index_sets=["set_nodes"])
>>>>>>> 907adce4
        self.capacity_existing_energy = self.data_input.extract_input_data("capacity_existing_energy", index_sets=["set_nodes", "set_technologies_existing"])
        self.capacity_investment_existing_energy = self.data_input.extract_input_data("capacity_investment_existing_energy", index_sets=["set_nodes", "set_time_steps_yearly"], time_steps="set_time_steps_yearly")
        self.capex_specific = self.data_input.extract_input_data("capex_specific", index_sets=["set_nodes", "set_time_steps_yearly"], time_steps="set_time_steps_yearly")
        self.capex_specific_energy = self.data_input.extract_input_data("capex_specific_energy", index_sets=["set_nodes", "set_time_steps_yearly"], time_steps="set_time_steps_yearly")
        self.opex_specific_fixed_energy = self.data_input.extract_input_data("opex_specific_fixed_energy", index_sets=["set_nodes", "set_time_steps_yearly"],
                                                                            time_steps="set_time_steps_yearly")
        self.convert_to_fraction_of_capex()
        # calculate capex of existing capacity
        self.capex_capacity_existing = self.calculate_capex_of_capacities_existing()
        self.capex_capacity_existing_energy = self.calculate_capex_of_capacities_existing(storage_energy=True)
        # add min load max load time series for energy
        self.raw_time_series["min_load_energy"] = self.data_input.extract_input_data("min_load_energy", index_sets=["set_nodes", "set_time_steps"], time_steps="set_base_time_steps_yearly")
        self.raw_time_series["max_load_energy"] = self.data_input.extract_input_data("max_load_energy", index_sets=["set_nodes", "set_time_steps"], time_steps="set_base_time_steps_yearly")

    def convert_to_fraction_of_capex(self):
        """ this method converts the total capex to fraction of capex, depending on how many hours per year are calculated """
        fraction_year = self.calculate_fraction_of_year()
        self.opex_specific_fixed = self.opex_specific_fixed * fraction_year
        self.opex_specific_fixed_energy = self.opex_specific_fixed_energy * fraction_year
        self.capex_specific = self.capex_specific * fraction_year
        self.capex_specific_energy = self.capex_specific_energy * fraction_year

    def calculate_capex_of_single_capacity(self, capacity, index, storage_energy=False):
        """ this method calculates the annualized capex of a single existing capacity.

        :param capacity: #TODO describe parameter/return
        :param index: #TODO describe parameter/return
        :param storage_energy: #TODO describe parameter/return
        :return: #TODO describe parameter/return
        """
        if storage_energy:
            _absolute_capex = self.capex_specific_energy[index[0]].iloc[0] * capacity
        else:
            _absolute_capex = self.capex_specific[index[0]].iloc[0] * capacity
        return _absolute_capex

    def calculate_time_steps_storage_level(self, conducted_tsa):
        """ this method calculates the number of time steps on the storage level, and the sequence in which the storage levels are connected

        :param conducted_tsa: boolean if the time series were aggregated. If not, the storage level index is the same as the carrier flow indices  """
        sequence_time_steps = self.sequence_time_steps
        # if time series aggregation was conducted
        if conducted_tsa:
            # calculate connected storage levels, i.e., time steps that are constant for
            idx_last_connected_storage_level = np.append(np.flatnonzero(np.diff(sequence_time_steps)), len(sequence_time_steps) - 1)
            # empty setTimeStep
            self.set_time_steps_storage_level = []
            self.time_steps_storage_level_duration = {}
            time_steps_energy2power = {}
            self.sequence_time_steps_storage_level = np.zeros(np.size(sequence_time_steps)).astype(int)
            counter_time_step = 0
            for idx_time_step, idx_storage_level in enumerate(idx_last_connected_storage_level):
                self.set_time_steps_storage_level.append(idx_time_step)
                self.time_steps_storage_level_duration[idx_time_step] = len(range(counter_time_step, idx_storage_level + 1))
                self.sequence_time_steps_storage_level[counter_time_step:idx_storage_level + 1] = idx_time_step
                time_steps_energy2power[idx_time_step] = sequence_time_steps[idx_storage_level]
                counter_time_step = idx_storage_level + 1
        else:
            self.set_time_steps_storage_level = self.set_time_steps_operation
            self.time_steps_storage_level_duration = self.time_steps_operation_duration
            self.sequence_time_steps_storage_level = sequence_time_steps
            time_steps_energy2power = {idx: idx for idx in self.set_time_steps_operation}

        # add sequence to energy system
        self.energy_system.time_steps.set_sequence_time_steps(self.name + "_storage_level", self.sequence_time_steps_storage_level)
        # set the dict time_steps_energy2power
        self.energy_system.time_steps.set_time_steps_energy2power(self.name, time_steps_energy2power)
        # set the first and last time step of each year
        self.energy_system.time_steps.set_time_steps_storage_startend(self.name, self.optimization_setup.system)

    def overwrite_time_steps(self, base_time_steps):
        """ overwrites set_time_steps_storage_level

        :param base_time_steps: #TODO describe parameter/return
        """
        super().overwrite_time_steps(base_time_steps)
        set_time_steps_storage_level = self.energy_system.time_steps.encode_time_step(self.name + "_storage_level", base_time_steps=base_time_steps, time_step_type="operation", yearly=True)
        setattr(self, "set_time_steps_storage_level", set_time_steps_storage_level.squeeze().tolist())

    ### --- classmethods to construct sets, parameters, variables, and constraints, that correspond to StorageTechnology --- ###
    @classmethod
    def construct_sets(cls, optimization_setup):
        """ constructs the pe.Sets of the class <StorageTechnology>

        :param optimization_setup: The OptimizationSetup the element is part of """
        # time steps of storage levels
        optimization_setup.sets.add_set(name="set_time_steps_storage_level", data=optimization_setup.get_attribute_of_all_elements(cls, "set_time_steps_storage_level"),
                                        doc="Set of time steps of storage levels for all storage technologies. Dimensions: set_storage_technologies",
                                        index_set="set_storage_technologies")

    @classmethod
    def construct_params(cls, optimization_setup):
        """ constructs the pe.Params of the class <StorageTechnology>

        :param optimization_setup: The OptimizationSetup the element is part of """

        # time step duration of storage level
        optimization_setup.parameters.add_parameter(name="time_steps_storage_level_duration",
            data=optimization_setup.initialize_component(cls, "time_steps_storage_level_duration", index_names=["set_storage_technologies", "set_time_steps_storage_level"]),
            doc="Parameter which specifies the time step duration in StorageLevel for all technologies")
        # efficiency charge
        optimization_setup.parameters.add_parameter(name="efficiency_charge",
            data=optimization_setup.initialize_component(cls, "efficiency_charge", index_names=["set_storage_technologies", "set_nodes", "set_time_steps_yearly"]),
            doc='efficiency during charging for storage technologies')
        # efficiency discharge
        optimization_setup.parameters.add_parameter(name="efficiency_discharge",
            data=optimization_setup.initialize_component(cls, "efficiency_discharge", index_names=["set_storage_technologies", "set_nodes", "set_time_steps_yearly"]),
            doc='efficiency during discharging for storage technologies')
        # self discharge
        optimization_setup.parameters.add_parameter(name="self_discharge",
            data=optimization_setup.initialize_component(cls, "self_discharge", index_names=["set_storage_technologies", "set_nodes"]),
            doc='self discharge of storage technologies')
        # capex specific
        optimization_setup.parameters.add_parameter(name="capex_specific_storage",
            data=optimization_setup.initialize_component(cls, "capex_specific", index_names=["set_storage_technologies", "set_capacity_types", "set_nodes", "set_time_steps_yearly"], capacity_types=True),
            doc='specific capex of storage technologies')

    @classmethod
    def construct_vars(cls, optimization_setup):
        """ constructs the pe.Vars of the class <StorageTechnology>

        :param optimization_setup: The OptimizationSetup the element is part of """

        model = optimization_setup.model
        variables = optimization_setup.variables
        sets = optimization_setup.sets

        def flow_storage_bounds(index_values, index_list):
            """ return bounds of carrier_flow for bigM expression
            :param index_values: list of tuples with the index values
            :param index_list: The names of the indices
            :return bounds: bounds of carrier_flow"""

            # get the arrays
            tech_arr, node_arr, time_arr = sets.tuple_to_arr(index_values, index_list)
            # convert operationTimeStep to time_step_year: operationTimeStep -> base_time_step -> time_step_year
            time_step_year = xr.DataArray([optimization_setup.energy_system.time_steps.convert_time_step_operation2year(tech, time) for tech, time in zip(tech_arr.data, time_arr.data)])
            lower = model.variables["capacity"].lower.loc[tech_arr, "power", node_arr, time_step_year].data
            upper = model.variables["capacity"].upper.loc[tech_arr, "power", node_arr, time_step_year].data
            return np.stack([lower, upper], axis=-1)

        # flow of carrier on node into storage
        index_values, index_names = cls.create_custom_set(["set_storage_technologies", "set_nodes", "set_time_steps_operation"], optimization_setup)
        bounds = flow_storage_bounds(index_values, index_names)
        variables.add_variable(model, name="flow_storage_charge", index_sets=(index_values, index_names),
            bounds=bounds, doc='carrier flow into storage technology on node i and time t')
        # flow of carrier on node out of storage
        variables.add_variable(model, name="flow_storage_discharge", index_sets=(index_values, index_names),
            bounds=bounds, doc='carrier flow out of storage technology on node i and time t')
        # loss of carrier on node
        variables.add_variable(model, name="storage_level", index_sets=cls.create_custom_set(["set_storage_technologies", "set_nodes", "set_time_steps_storage_level"], optimization_setup), bounds=(0, np.inf),
            doc='storage level of storage technology ón node in each storage time step')

    @classmethod
    def construct_constraints(cls, optimization_setup):
        """ constructs the pe.Constraints of the class <StorageTechnology>

        :param optimization_setup: The OptimizationSetup the element is part of """
        model = optimization_setup.model
        constraints = optimization_setup.constraints
        rules = StorageTechnologyRules(optimization_setup)
        # Limit storage level
        constraints.add_constraint_block(model, name="constraint_storage_level_max",
                                         constraint=rules.get_constraint_storage_level_max(),
                                         doc='limit maximum storage level to capacity')
        # couple storage levels
        constraints.add_constraint_block(model, name="constraint_couple_storage_level",
                                         constraint=rules.constraint_couple_storage_level_block(),
                                         doc='couple subsequent storage levels (time coupling constraints)')
        # Linear Capex
        constraints.add_constraint_block(model, name="constraint_storage_technology_capex",
                                         constraint=rules.constraint_storage_technology_capex_block(),
                                         doc='Capital expenditures for installing storage technology')

        # defines disjuncts if technology on/off

    @classmethod
    def disjunct_on_technology_rule(cls, optimization_setup, tech, capacity_type, node, time, binary_var):
        """definition of disjunct constraints if technology is on

        :param optimization_setup: #TODO describe parameter/return
        :param tech: #TODO describe parameter/return
        :param capacity_type: #TODO describe parameter/return
        :param node: #TODO describe parameter/return
        :param time: #TODO describe parameter/return
        :param binary_var: #TODO describe parameter/return
        """
        params = optimization_setup.parameters
        constraints = optimization_setup.constraints
        model = optimization_setup.model
        energy_system = optimization_setup.energy_system
        # get invest time step
        time_step_year = energy_system.time_steps.convert_time_step_operation2year(tech,time)
        # disjunct constraints min load charge
        constraints.add_constraint_block(model, name=f"constraint_min_load_charge_{tech}_{capacity_type}_{node}_{time}",
                                         constraint=(model.variables["flow_storage_charge"][tech, node, time].to_expr()
                                                     - params.min_load.loc[tech, capacity_type, node, time].item() * model.variables["capacity"][tech, capacity_type, node, time_step_year]
                                                     >= 0),
                                         disjunction_var=binary_var)

        # disjunct constraints min load discharge
        constraints.add_constraint_block(model, name=f"constraint_min_load_discharge_{tech}_{capacity_type}_{node}_{time}",
                                         constraint=(model.variables["flow_storage_discharge"][tech, node, time].to_expr()
                                                     - params.min_load.loc[tech, capacity_type, node, time].item() * model.variables["capacity"][tech, capacity_type, node, time_step_year]
                                                     >= 0),
                                         disjunction_var=binary_var)

    @classmethod
    def disjunct_off_technology_rule(cls, optimization_setup, tech, capacity_type, node, time, binary_var):
        """definition of disjunct constraints if technology is off

        :param optimization_setup: #TODO describe parameter/return
        :param tech: #TODO describe parameter/return
        :param capacity_type: #TODO describe parameter/return
        :param node: #TODO describe parameter/return
        :param time: #TODO describe parameter/return
        :param binary_var: #TODO describe parameter/return
        """
        model = optimization_setup.model
        constraints = optimization_setup.constraints

        # for equality constraints we need to add upper and lower bounds
        # off charging
        constraints.add_constraint_block(model, name=f"constraint_off_charging_{tech}_{capacity_type}_{node}_{time}",
                                         constraint=(model.variables["flow_storage_charge"][tech, node, time].to_expr()
                                                     == 0),
                                         disjunction_var=binary_var)

        # off discharging
        constraints.add_constraint_block(model, name=f"constraint_off_discharging_{tech}_{capacity_type}_{node}_{time}",
                                         constraint=(model.variables["flow_storage_discharge"][tech, node, time].to_expr()
                                                     == 0),
                                         disjunction_var=binary_var)


class StorageTechnologyRules(GenericRule):
    """
    Rules for the StorageTechnology class
    """

    def __init__(self, optimization_setup):
        """
        Inits the rules for a given EnergySystem

        :param optimization_setup: The OptimizationSetup the element is part of
        """

        super().__init__(optimization_setup)

    # Rule-based constraints
    # ----------------------

    # Block-based constraints
    # -----------------------

    def get_constraint_storage_level_max(self):
        """limit maximum storage level to capacity

        .. math::
            L_{k,n,t^\mathrm{k}} \le S^\mathrm{e}_{k,n,y}

        :return: #TODO describe parameter/return
        """

        ### index sets
        index_values, index_names = Element.create_custom_set(["set_storage_technologies", "set_nodes", "set_time_steps_storage_level"], self.optimization_setup)
        index = ZenIndex(index_values, index_names)

        ### masks
        # not necessary

        ### index loop
        # we loop over the technologies for the time step conversion
        # we vectorize over the nodes and storage time steps
        constraints = []
        for tech in index.get_unique(["set_storage_technologies"]):

            ### auxiliary calculations
            coords = [self.variables.coords["set_nodes"], self.variables.coords["set_time_steps_storage_level"]]
            nodes, times = index.get_values(locs=[tech], levels=[1, 2], dtype=list, unique=True)
            element_time_step = [self.energy_system.time_steps.convert_time_step_energy2power(tech, t) for t in times]
            time_step_year = [self.energy_system.time_steps.convert_time_step_operation2year(tech, t) for t in
                              element_time_step]

            ### formulate constraint
            lhs = linexpr_from_tuple_np([(1.0, self.variables["storage_level"].loc[tech, nodes, times]),
                                         (-1.0, self.variables["capacity"].loc[tech, "energy", nodes, time_step_year])],
                                        coords, self.model)
            rhs = 0
            constraints.append(lhs <= rhs)

        ### return
        return self.constraints.return_contraints(constraints,
                                                  model=self.model,
                                                  index_values=index.get_unique(levels=["set_storage_technologies"]),
                                                  index_names=["set_storage_technologies"])

    def constraint_couple_storage_level_block(self):
        """couple subsequent storage levels (time coupling constraints)

        .. math::
            L(t) = L_0\\kappa^t + \\Delta H\\frac{1-\\kappa^t}{1-\\kappa} = \\frac{\\Delta H}{1-\\kappa}+(L_0-\\frac{\\Delta H}{1-\\kappa})\\kappa^t

        :return: #TODO describe parameter/return
        """

        ### index sets
        index_values, index_names = Element.create_custom_set(["set_storage_technologies", "set_nodes", "set_time_steps_storage_level"], self.optimization_setup)
        index = ZenIndex(index_values, index_names)

        ### masks
        # not necessary

        ### index loop
        # we loop over the technologies for the time step conversion
        # we vectorize over the nodes and storage time steps
        constraints = []
        for tech in index.get_unique(["set_storage_technologies"]):

            ### auxiliary calculations
            nodes, times = index.get_values(locs=[tech], levels=[1, 2], dtype=list, unique=True)
            element_time_step = [self.energy_system.time_steps.convert_time_step_energy2power(tech, t) for t in times]
            # get invest time step
            time_step_year = [self.energy_system.time_steps.convert_time_step_operation2year(tech, t) for t in
                              element_time_step]
            # get corresponding start time step at beginning of the year, if time is last time step in year
            time_step_end = [self.energy_system.time_steps.get_time_steps_storage_startend(tech, t) for t in times]

            # filter end time step and all others
            previous_level_time_step = []
            for t, te in zip(times, time_step_end):
                if te is not None:
                    if self.system["storage_periodicity"]:
                        previous_level_time_step.append(te)
                    else:
                        previous_level_time_step.append(None)
                else:
                    previous_level_time_step.append(self.energy_system.time_steps.get_previous_storage_time_step(tech,t))
            times = [t for t, tp in zip(times, previous_level_time_step) if tp is not None]
            element_time_step = [t for t, tp in zip(element_time_step, previous_level_time_step) if tp is not None]
            time_step_year = [t for t, tp in zip(time_step_year, previous_level_time_step) if tp is not None]
            previous_level_time_step = [t for t in previous_level_time_step if t is not None]

            # self discharge, reformulate as partial geometric series
            after_self_discharge = xr.where(self.parameters.self_discharge.loc[tech, nodes] != 0,
                                            (1 - (1 - self.parameters.self_discharge.loc[tech, nodes]) **
                                             self.parameters.time_steps_storage_level_duration.loc[tech, times]) / (
                                                        1 - (1 - self.parameters.self_discharge.loc[tech, nodes])),
                                            self.parameters.time_steps_storage_level_duration.loc[tech, times])

            coords = [self.variables.coords["set_nodes"],
                      xr.DataArray(previous_level_time_step, dims=[f"{tech}_{nodes}_set_time_steps_storage_level_end"])]

            ### formulate constraint
            lhs = linexpr_from_tuple_np([(1.0, self.variables["storage_level"].loc[tech, nodes, times]),
                                         (-(1.0 - self.parameters.self_discharge.loc[tech, nodes]) ** self.parameters.time_steps_storage_level_duration.loc[tech, times], self.variables["storage_level"].loc[tech, nodes, previous_level_time_step]),
                                         (-after_self_discharge.data*self.parameters.efficiency_charge.loc[tech, nodes, time_step_year], self.variables["flow_storage_charge"].loc[tech, nodes, element_time_step]),
                                         (after_self_discharge.data/self.parameters.efficiency_discharge.loc[tech, nodes, time_step_year], self.variables["flow_storage_discharge"].loc[tech, nodes, element_time_step])],
                                        coords, self.model)
            rhs = 0
            constraints.append(lhs == rhs)

        ### return
        return self.constraints.return_contraints(constraints,
                                                  model=self.model,
                                                  index_values=index.get_unique(["set_storage_technologies"]),
                                                  index_names=["set_storage_technologies"])

    def constraint_storage_technology_capex_block(self):
        """ definition of the capital expenditures for the storage technology

        .. math::
            CAPEX_{y,n,i}^\mathrm{cost} = \\Delta S_{h,p,y} \\alpha_{k,n,y}

        :return: #TODO describe parameter/return
        """

        ### index sets
        index_values, index_names = Element.create_custom_set(["set_storage_technologies", "set_capacity_types", "set_nodes", "set_time_steps_yearly"], self.optimization_setup)
        # check if we need to continue
        if len(index_values) == 0:
            return []

        ### masks
        # not necessary

        ### index loop
        # not necessary

        ### auxiliary calculations
        # get all the arrays and coords
        techs, capacity_types, nodes, times = IndexSet.tuple_to_arr(index_values, index_names, unique=True)
        coords = [self.variables.coords["set_storage_technologies"], self.variables.coords["set_capacity_types"], self.variables.coords["set_nodes"], self.variables.coords["set_time_steps_yearly"]]

        ### formulate constraint
        lhs = linexpr_from_tuple_np([(1.0, self.variables["cost_capex"].loc[techs, capacity_types, nodes, times]),
                                     (-self.parameters.capex_specific_storage.loc[techs, capacity_types, nodes, times], self.variables["capacity_addition"].loc[techs, capacity_types, nodes, times])],
                                     coords, self.model)
        rhs = 0
        constraints = lhs == rhs

        ### return
        return self.constraints.return_contraints(constraints)<|MERGE_RESOLUTION|>--- conflicted
+++ resolved
@@ -37,6 +37,8 @@
         :param tech: name of added technology
         :param optimization_setup: The OptimizationSetup the element is part of
         """
+
+        logging.info(f'Initialize storage technology {tech}')
         super().__init__(tech, optimization_setup)
         # store carriers of storage technology
         self.store_carriers()
@@ -57,16 +59,10 @@
         self.efficiency_discharge = self.data_input.extract_input_data("efficiency_discharge", index_sets=["set_nodes", "set_time_steps_yearly"], time_steps="set_time_steps_yearly")
         self.self_discharge = self.data_input.extract_input_data("self_discharge", index_sets=["set_nodes"])
         # extract existing energy capacity
-<<<<<<< HEAD
-        self.capacity_addition_min_energy = self.data_input.extract_attribute("capacity_addition_min_energy")["value"]
-        self.capacity_addition_max_energy = self.data_input.extract_attribute("capacity_addition_max_energy")["value"]
-        self.capacity_limit_energy = self.data_input.extract_input_data("capacity_limit_energy", index_sets=["set_nodes", "set_time_steps_yearly"], time_steps=set_time_steps_yearly)
-        self.capacity_limit_super_energy = self.data_input.extract_input_data("capacity_limit_super_energy", index_sets=["set_super_nodes", "set_time_steps_yearly"], time_steps=set_time_steps_yearly)
-=======
         self.capacity_addition_min_energy = self.data_input.extract_input_data("capacity_addition_min_energy", index_sets=[])
         self.capacity_addition_max_energy = self.data_input.extract_input_data("capacity_addition_max_energy", index_sets=[])
         self.capacity_limit_energy = self.data_input.extract_input_data("capacity_limit_energy", index_sets=["set_nodes"])
->>>>>>> 907adce4
+        self.capacity_limit_super_energy = self.data_input.extract_input_data("capacity_limit_super_energy", index_sets=["set_super_nodes", "set_time_steps_yearly"], time_steps=set_time_steps_yearly)
         self.capacity_existing_energy = self.data_input.extract_input_data("capacity_existing_energy", index_sets=["set_nodes", "set_technologies_existing"])
         self.capacity_investment_existing_energy = self.data_input.extract_input_data("capacity_investment_existing_energy", index_sets=["set_nodes", "set_time_steps_yearly"], time_steps="set_time_steps_yearly")
         self.capex_specific = self.data_input.extract_input_data("capex_specific", index_sets=["set_nodes", "set_time_steps_yearly"], time_steps="set_time_steps_yearly")
