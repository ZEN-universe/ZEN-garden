"""
:Title:          ZEN-GARDEN
:Created:        October-2021
:Authors:        Alissa Ganter (aganter@ethz.ch),
                Jacob Mannhardt (jmannhardt@ethz.ch)
:Organization:   Laboratory of Reliability and Risk Engineering, ETH Zurich

Class defining the parameters, variables and constraints that hold for all transport technologies.
The class takes the abstract optimization model as an input, and returns the parameters, variables and
constraints that hold for the transport technologies.
"""
import logging

import numpy as np
import xarray as xr

from .technology import Technology
from ..component import ZenIndex, IndexSet
from ..element import Element, GenericRule


class TransportTechnology(Technology):
    # set label
    label = "set_transport_technologies"
    location_type = "set_edges"
    location_type_super = "set_super_edges"

    def __init__(self, tech: str, optimization_setup):
        """init transport technology object

        :param tech: name of added technology
        :param optimization_setup: The OptimizationSetup the element is part of """

        super().__init__(tech, optimization_setup)
        # dict of reversed edges
        self.dict_reversed_edges = {}
        # store carriers of transport technology
        self.store_carriers()

    def store_carriers(self):
        """ retrieves and stores information on reference, input and output carriers """
        # get reference carrier from class <Technology>
        super().store_carriers()

    def store_input_data(self):
        """ retrieves and stores input data for element as attributes. Each Child class overwrites method to store different attributes """
        # get attributes from class <Technology>
        super().store_input_data()
        # set attributes for parameters of child class <TransportTechnology>
        self.distance = self.data_input.extract_input_data("distance", index_sets=["set_edges"], unit_category={"distance": 1})
        # get transport loss factor
        self.get_transport_loss_factor()
        # get capex of transport technology
        self.get_capex_transport()
        # annualize capex
        self.convert_to_fraction_of_capex()
        # calculate capex of existing capacity
        self.capex_capacity_existing = self.calculate_capex_of_capacities_existing()

    def get_transport_loss_factor(self):
        """get transport loss factor
        # check which transport loss factor is used"""
        self.transport_loss_factor_linear = self.data_input.extract_input_data("transport_loss_factor_linear", index_sets=[], unit_category={"distance": -1})
        if self.name in self.optimization_setup.system["set_transport_technologies_loss_exponential"]:
            assert "transport_loss_factor_exponential" in self.data_input.attribute_dict, f"The transport technology {self.name} has no transport_loss_factor_exponential attribute."
            self.transport_loss_factor_exponential = self.data_input.extract_input_data("transport_loss_factor_exponential", index_sets=[], unit_category={"distance": -1})
        else:
            self.transport_loss_factor_exponential = np.nan

    def get_capex_transport(self):
        """get capex of transport technology"""
        # check if there are separate capex for capacity and distance
        if self.optimization_setup.system["double_capex_transport"]:
            # both capex terms must be specified
            self.capex_specific_transport = self.data_input.extract_input_data("capex_specific_transport", index_sets=["set_edges", "set_time_steps_yearly"], time_steps="set_time_steps_yearly", unit_category={"money": 1, "energy_quantity": -1, "time": 1})
            self.capex_per_distance_transport = self.data_input.extract_input_data("capex_per_distance_transport", index_sets=["set_edges", "set_time_steps_yearly"], time_steps="set_time_steps_yearly", unit_category={"money": 1, "distance": -1, "energy_quantity": -1, "time": 1})
        else:  # Here only capex_specific is used, and capex_per_distance_transport is set to Zero.
            if "capex_per_distance_transport" in self.data_input.attribute_dict:
                self.capex_per_distance_transport = self.data_input.extract_input_data("capex_per_distance_transport", index_sets=["set_edges", "set_time_steps_yearly"], time_steps="set_time_steps_yearly", unit_category={"money": 1, "distance": -1, "energy_quantity": -1, "time": 1})
                self.capex_specific_transport = self.capex_per_distance_transport * self.distance
            elif "capex_specific_transport" in self.data_input.attribute_dict:
                self.capex_specific_transport = self.data_input.extract_input_data("capex_specific_transport", index_sets=["set_edges", "set_time_steps_yearly"], time_steps="set_time_steps_yearly", unit_category={"money": 1, "energy_quantity": -1, "time": 1})
            else:
                raise AttributeError(f"The transport technology {self.name} has neither capex_per_distance_transport nor capex_specific_transport attribute.")
            self.capex_per_distance_transport = self.capex_specific_transport * 0.0
        if "opex_specific_fixed_per_distance" in self.data_input.attribute_dict:
            self.opex_specific_fixed_per_distance = self.data_input.extract_input_data("opex_specific_fixed_per_distance", index_sets=["set_edges", "set_time_steps_yearly"], unit_category={"money": 1, "distance": -1, "energy_quantity": -1, "time": 1})
            self.opex_specific_fixed = self.opex_specific_fixed_per_distance * self.distance
        elif "opex_specific_fixed" in self.data_input.attribute_dict:
            self.opex_specific_fixed = self.data_input.extract_input_data("opex_specific_fixed", index_sets=["set_edges", "set_time_steps_yearly"], time_steps="set_time_steps_yearly", unit_category={"money": 1, "energy_quantity": -1, "time": 1})
        else:
            raise AttributeError(f"The transport technology {self.name} has neither opex_specific_fixed_per_distance nor opex_specific_fixed attribute.")

    def convert_to_fraction_of_capex(self):
        """ this method converts the total capex to fraction of capex, depending on how many hours per year are calculated """
        fraction_year = self.calculate_fraction_of_year()
        self.opex_specific_fixed = self.opex_specific_fixed * fraction_year
        self.capex_specific_transport = self.capex_specific_transport * fraction_year
        self.capex_per_distance_transport = self.capex_per_distance_transport * fraction_year

    def calculate_capex_of_single_capacity(self, capacity, index):
        """ this method calculates the capex of a single existing capacity.

        :param capacity: capacity of transport technology
        :param index: index of capacity
        :return: capex of single capacity
        """
<<<<<<< HEAD
        if np.isnan(self.capex_specific[index[0]].iloc[0]) and np.isnan(self.capex_per_distance_transport[index[0]].iloc[0]):
=======
        # TODO check existing capex of transport techs -> Hannes
        if np.isnan(self.capex_specific_transport[index[0]].iloc[0]):
>>>>>>> f19e232f
            return 0
        elif self.energy_system.system['double_capex_transport'] and capacity != 0:
            return self.capex_specific[index[0]].iloc[0] * capacity + self.capex_per_distance_transport[index[0]].iloc[0] * self.distance[index[0]]
        else:
            return self.capex_specific_transport[index[0]].iloc[0] * capacity

    ### --- getter/setter classmethods
    def set_reversed_edge(self, edge, reversed_edge):
        """ maps the reversed edge to an edge

        :param edge: edge
        :param reversed_edge: reversed edge
        """
        self.dict_reversed_edges[edge] = reversed_edge

    def get_reversed_edge(self, edge):
        """ get the reversed edge corresponding to an edge

        :param edge: edge
        :return: reversed edge
        """
        return self.dict_reversed_edges[edge]

    ### --- classmethods to construct sets, parameters, variables, and constraints, that correspond to TransportTechnology --- ###
    @classmethod
    def construct_sets(cls, optimization_setup):
        """ constructs the pe.Sets of the class <TransportTechnology>

        :param optimization_setup: The OptimizationSetup the element is part of """
        pass

    @classmethod
    def construct_params(cls, optimization_setup):
        """ constructs the pe.Params of the class <TransportTechnology>

        :param optimization_setup: The OptimizationSetup the element is part of """

        # distance between nodes
        optimization_setup.parameters.add_parameter(name="distance", index_names=["set_transport_technologies", "set_edges"], doc='distance between two nodes for transport technologies', calling_class=cls)
        # capital cost per unit
        optimization_setup.parameters.add_parameter(name="capex_specific_transport", index_names=["set_transport_technologies", "set_edges", "set_time_steps_yearly"], doc='capex per unit for transport technologies', calling_class=cls)
        # capital cost per distance
        optimization_setup.parameters.add_parameter(name="capex_per_distance_transport", index_names=['set_transport_technologies', "set_edges", "set_time_steps_yearly"], doc='capex per distance for transport technologies', calling_class=cls)
        # carrier losses
        optimization_setup.parameters.add_parameter(name="transport_loss_factor_linear", index_names=["set_transport_technologies"], doc='linear carrier losses due to transport with transport technologies', calling_class=cls)
        optimization_setup.parameters.add_parameter(name="transport_loss_factor_exponential", index_names=["set_transport_technologies"], doc='exponential carrier losses due to transport with transport technologies', calling_class=cls)

    @classmethod
    def construct_vars(cls, optimization_setup):
        """ constructs the pe.Vars of the class <TransportTechnology>

        :param optimization_setup: The OptimizationSetup the element is part of """
        model = optimization_setup.model
        variables = optimization_setup.variables
        sets = optimization_setup.sets

        def flow_transport_bounds(index_values, index_list):
            """ return bounds of carrier_flow for bigM expression
            :param index_values: list of tuples with the index values
            :param index_list: The names of the indices
            :return bounds: bounds of carrier_flow"""

            # get the arrays
            tech_arr, edge_arr, time_arr = sets.tuple_to_arr(index_values, index_list)
            # convert operationTimeStep to time_step_year: operationTimeStep -> base_time_step -> time_step_year
            time_step_year = xr.DataArray([optimization_setup.energy_system.time_steps.convert_time_step_operation2year(time) for time in time_arr.data])

            lower = model.variables["capacity"].lower.loc[tech_arr, "power", edge_arr, time_step_year].data
            upper = model.variables["capacity"].upper.loc[tech_arr, "power", edge_arr, time_step_year].data
            return np.stack([lower, upper], axis=-1)

        # flow of carrier on edge
        index_values, index_names = cls.create_custom_set(["set_transport_technologies", "set_edges", "set_time_steps_operation"], optimization_setup)
        bounds = flow_transport_bounds(index_values, index_names)
        variables.add_variable(model, name="flow_transport", index_sets=(index_values, index_names),
            bounds=bounds, doc='carrier flow through transport technology on edge i and time t', unit_category={"energy_quantity": 1, "time": -1})
        # loss of carrier on edge
        variables.add_variable(model, name="flow_transport_loss", index_sets=(index_values, index_names), bounds=(0,np.inf),
            doc='carrier flow lost due to resistances etc. by transporting carrier through transport technology on edge i and time t', unit_category={"energy_quantity": 1, "time": -1})

    @classmethod
    def construct_constraints(cls, optimization_setup):
        """ constructs the pe.Constraints of the class <TransportTechnology>

        :param optimization_setup: The OptimizationSetup the element is part of """
        model = optimization_setup.model
        constraints = optimization_setup.constraints
        rules = TransportTechnologyRules(optimization_setup)
        # Carrier Flow Losses
        constraints.add_constraint_block(model, name="constraint_transport_technology_losses_flow",
                                         constraint=rules.constraint_transport_technology_losses_flow_block(),
                                         doc='Carrier loss due to transport with through transport technology')
        # capex of transport technologies
        constraints.add_constraint_block(model, name="constraint_transport_technology_capex",
                                         constraint=rules.constraint_transport_technology_capex_block(),
                                         doc='Capital expenditures for installing transport technology')

    # defines disjuncts if technology on/off
    @classmethod
    def disjunct_on_technology_rule(cls, optimization_setup, tech, capacity_type, edge, time, binary_var):
        """definition of disjunct constraints if technology is on

        :param optimization_setup: optimization setup
        :param tech: technology
        :param capacity_type: type of capacity (power, energy)
        :param node: node
        :param time: yearly time step
        :param binary_var: binary disjunction variable
        """
        model = optimization_setup.model
        # get parameter object
        params = optimization_setup.parameters
        constraints = optimization_setup.constraints
        # get invest time step
        time_step_year = optimization_setup.energy_system.time_steps.convert_time_step_operation2year(tech, time)

        # disjunct constraints min load
        constraints.add_constraint_block(model, name=f"disjunct_transport_technology_min_load_{tech}_{capacity_type}_{edge}_{time}",
                                         constraint=(model.variables["flow_transport"][tech, edge, time].to_linexpr()
                                                     - params.min_load.loc[tech, capacity_type, edge, time].item() * model.variables["capacity"][tech, capacity_type, edge, time_step_year]
                                                     >= 0),
                                         disjunction_var=binary_var)

    @classmethod
    def disjunct_off_technology_rule(cls, optimization_setup, tech, capacity_type, edge, time, binary_var):
        """definition of disjunct constraints if technology is off

        :param optimization_setup: optimization setup
        :param tech: technology
        :param capacity_type: type of capacity (power, energy)
        :param node: node
        :param time: yearly time step
        :param binary_var: binary disjunction variable
        """
        model = optimization_setup.model
        constraints = optimization_setup.constraints

        # since it is an equality con we add lower and upper bounds
        constraints.add_constraint_block(model, name=f"disjunct_transport_technology_off_{tech}_{capacity_type}_{edge}_{time}_lower",
                                         constraint=(model.variables["flow_transport"][tech, edge, time].to_linexpr()
                                                     == 0),
                                         disjunction_var=binary_var)


class TransportTechnologyRules(GenericRule):
    """
    Rules for the TransportTechnology class
    """

    def __init__(self, optimization_setup):
        """
        Inits the rules for a given EnergySystem

        :param optimization_setup: The OptimizationSetup the element is part of
        """

        super().__init__(optimization_setup)

    # Rule-based constraints
    # ----------------------

    # Block-based constraints
    # -----------------------

    def constraint_transport_technology_losses_flow_block(self):
        """compute the flow losses for a carrier through a transport technology

        .. math::
            \mathrm{if\ transport\ distance\ set\ to\ inf}\ F^\mathrm{l}_{j,e,t} = 0
        .. math::
            \mathrm{else}\ F^\mathrm{l}_{j,e,t} = h_{j,e} \\rho_{j} F_{j,e,t}

        :return: linopy constraints
        """

        ### index sets
        index_values, index_names = Element.create_custom_set(["set_transport_technologies"], self.optimization_setup)

        ### masks
        # This mask checks the distance between nodes
        mask = np.isinf(self.parameters.distance).astype(float)
        # This mask ensure we only get constraints where we want them
        cons_mask = self.variables["flow_transport_loss"].mask

        ### index loopmask
        constraints = []
        for tech in index_values:
            ### auxiliary calculations
            term_distance_inf = mask.loc[tech] * self.variables["flow_transport_loss"].loc[tech]
            term_distance_not_inf = (1 - mask.loc[tech]) * self.variables["flow_transport_loss"].loc[tech]
            if tech in self.system["set_transport_technologies_loss_exponential"]:
                term_flow_loss =  self.variables["flow_transport"].loc[tech] * np.exp(-self.parameters.transport_loss_factor_exponential.loc[tech]*self.parameters.distance.loc[tech])
            else:
                term_flow_loss = self.variables["flow_transport"].loc[tech] * self.parameters.transport_loss_factor_linear.loc[tech] *self.parameters.distance.loc[tech]
            ### formulate constraint
            lhs = term_distance_inf + term_distance_not_inf - term_flow_loss
            rhs = 0
            constraints.append(lhs == rhs)

        ### return
        return self.constraints.return_contraints(constraints, model=self.model, mask=cons_mask, index_values=index_values, index_names=index_names)

    def constraint_transport_technology_capex_block(self):
        """ definition of the capital expenditures for the transport technology

        .. math::
            \mathrm{if\ transport\ distance\ set\ to\ inf}\ \Delta S_{h,p,y}^\mathrm{power} = 0
        .. math::
            \mathrm{else}\ CAPEX_{y,n,i}^\mathrm{cost, power} = \\Delta S_{h,p,y}^\mathrm{power} \\alpha_{j,n,y} + B_{i,p,y} h_{j,e} \\alpha^\mathrm{d}_{j,y}

        :return: linopy constraints
        """

        ### index sets
        index_values, index_list = Element.create_custom_set(["set_transport_technologies", "set_edges", "set_time_steps_yearly"], self.optimization_setup)
        # check if we even need to continue
        if len(index_values) == 0:
            return []
        # get the coords
        coords = [self.variables.coords["set_transport_technologies"], self.variables.coords["set_edges"], self.variables.coords["set_time_steps_yearly"]]

        ### masks
        # This mask checks the distance between nodes for the condition
        mask = np.isinf(self.parameters.distance).astype(float)

        # This mask ensure we only get constraints where we want them
        index_arrs = IndexSet.tuple_to_arr(index_values, index_list)
        global_mask = xr.DataArray(False, coords=coords)
        global_mask.loc[index_arrs] = True

        ### index loop
        # not necessary

        ### auxiliary calculations
        term_distance_inf = mask * self.variables["capacity_addition"].loc[coords[0], "power", coords[1], coords[2]]
        term_distance_not_inf = (1 - mask) * (self.variables["cost_capex"].loc[coords[0], "power", coords[1], coords[2]]
                                              - self.variables["capacity_addition"].loc[coords[0], "power", coords[1], coords[2]] * self.parameters.capex_specific_transport.loc[coords[0], coords[1]])
        # we have an additional check here to avoid binary variables when their coefficient is 0
        if np.any(self.parameters.distance.loc[coords[0], coords[1]] * self.parameters.capex_per_distance_transport.loc[coords[0], coords[1]] != 0):
            term_distance_not_inf -= (1 - mask) * self.variables["technology_installation"].loc[coords[0], "power", coords[1], coords[2]] * (self.parameters.distance.loc[coords[0], coords[1]] * self.parameters.capex_per_distance_transport.loc[coords[0], coords[1]])

        ### formulate constraint
        lhs = term_distance_inf + term_distance_not_inf
        rhs = 0
        constraints = lhs == rhs

        ### return
        return self.constraints.return_contraints(constraints, mask=global_mask)<|MERGE_RESOLUTION|>--- conflicted
+++ resolved
@@ -105,15 +105,10 @@
         :param index: index of capacity
         :return: capex of single capacity
         """
-<<<<<<< HEAD
-        if np.isnan(self.capex_specific[index[0]].iloc[0]) and np.isnan(self.capex_per_distance_transport[index[0]].iloc[0]):
-=======
-        # TODO check existing capex of transport techs -> Hannes
-        if np.isnan(self.capex_specific_transport[index[0]].iloc[0]):
->>>>>>> f19e232f
+        if np.isnan(self.capex_specific_transport[index[0]].iloc[0]) and np.isnan(self.capex_per_distance_transport[index[0]].iloc[0]):
             return 0
         elif self.energy_system.system['double_capex_transport'] and capacity != 0:
-            return self.capex_specific[index[0]].iloc[0] * capacity + self.capex_per_distance_transport[index[0]].iloc[0] * self.distance[index[0]]
+            return self.capex_specific_transport[index[0]].iloc[0] * capacity + self.capex_per_distance_transport[index[0]].iloc[0] * self.distance[index[0]]
         else:
             return self.capex_specific_transport[index[0]].iloc[0] * capacity
 
