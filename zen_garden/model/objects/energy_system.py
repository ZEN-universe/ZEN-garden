--- conflicted
+++ resolved
@@ -418,7 +418,6 @@
 
         self.constraints.add_constraint("constraint_carbon_emissions_annual_limit",constraints)
 
-<<<<<<< HEAD
     def constraint_min_co2_stored(self):
         """ semi-hardcoded minimum boundary on CO2 stored in the system.
         The emergency_storage technology is used as option for the optimizer to breach the limit at a high cost.
@@ -435,9 +434,7 @@
         self.constraints.add_constraint("constraint_min_co2_stored", constraints)
 
 
-=======
     # TODO check if implemented correctly
->>>>>>> 3a7e3882
     def constraint_carbon_emissions_budget(self):
         """ carbon emissions budget of entire time horizon from technologies and carriers.
         The prediction extends until the end of the horizon, i.e.,
@@ -475,7 +472,7 @@
         :math:`C_y`: total cost of energy system in year :math:`y` \n
         :math:`r`: discount rate \n
         :math:`dy`: interval between planning periods \n
-        
+
        """
         factor = pd.Series(index = self.energy_system.set_time_steps_yearly)
         for year in self.energy_system.set_time_steps_yearly:
