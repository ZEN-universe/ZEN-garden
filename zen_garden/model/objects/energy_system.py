--- conflicted
+++ resolved
@@ -256,15 +256,9 @@
         # discount rate
         parameters.add_parameter(name="discount_rate", doc='Parameter which specifies the discount rate of the energy system', calling_class=cls)
         # carbon emissions limit
-<<<<<<< HEAD
-        parameters.add_parameter(name="carbon_emissions_annual_limit", data=self.optimization_setup.initialize_component(cls, "carbon_emissions_annual_limit", set_time_steps="set_time_steps_yearly"),
-            doc='Parameter which specifies the total limit on carbon emissions')
+        parameters.add_parameter(name="carbon_emissions_annual_limit", set_time_steps="set_time_steps_yearly", doc='Parameter which specifies the total limit on carbon emissions', calling_class=cls)
         # minimum CO2 stored
-        parameters.add_parameter(name="min_co2_stored", data=self.optimization_setup.initialize_component(cls, "min_co2_stored", set_time_steps="set_time_steps_yearly"),
-            doc='Parameter which specifies the minimum amount of CO2 stored')
-=======
-        parameters.add_parameter(name="carbon_emissions_annual_limit", set_time_steps="set_time_steps_yearly", doc='Parameter which specifies the total limit on carbon emissions', calling_class=cls)
->>>>>>> f19e232f
+        parameters.add_parameter(name="min_co2_stored", doc="Parameter which specifies the minimum amount of CO2 to be stored through carrier 'co2_stored'.", set_time_steps="set_time_steps_yearly", calling_class=cls)
         # carbon emissions budget
         parameters.add_parameter(name="carbon_emissions_budget", doc='Parameter which specifies the total budget of carbon emissions until the end of the entire time horizon', calling_class=cls)
         # carbon emissions budget
