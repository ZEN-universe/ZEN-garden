"""
:Title:          ZEN-GARDEN
:Created:        January-2022
:Authors:        Jacob Mannhardt (jmannhardt@ethz.ch)
:Organization:   Laboratory of Risk and Reliability Engineering, ETH Zurich

Class defining a standard EnergySystem. Contains methods to add parameters, variables and constraints to the
optimization problem. Parent class of the Carrier and Technology classes .The class takes the abstract
optimization model as an input.
"""
import copy
import logging

import numpy as np

from zen_garden.model.objects.element import GenericRule
from zen_garden.preprocess.functions.extract_input_data import DataInput
from zen_garden.preprocess.functions.unit_handling import UnitHandling
from .time_steps import TimeStepsDicts


class EnergySystem:
    """
    Class defining a standard energy system
    """
    def __init__(self, optimization_setup):
        """ initialization of the energy_system

        :param optimization_setup: The OptimizationSetup of the EnergySystem class"""

        # the name
<<<<<<< HEAD
        self.name = "EnergySystem"
=======
        self.name = "energy_system"
        self._name = "energy_system"
>>>>>>> 5292d89d
        # set attributes
        self.optimization_setup = optimization_setup
        # quick access
        self.system = self.optimization_setup.system
        # empty dict of technologies of carrier
        self.dict_technology_of_carrier = {}
        # The timesteps
        self.time_steps = TimeStepsDicts()

        # empty list of indexing sets
        self.indexing_sets = []

        # set indexing sets
        for key in self.system:
            if "set" in key:
                self.indexing_sets.append(key)

        # set input path
        _folder_label = self.optimization_setup.analysis["folder_name_system_specification"]
        self.input_path = self.optimization_setup.paths[_folder_label]["folder"]

        # create UnitHandling object
        self.unit_handling = UnitHandling(self.input_path,
                                          self.optimization_setup.solver["rounding_decimal_points"],
                                          self.optimization_setup.solver["define_ton_as_metric_ton"])

        # create DataInput object
        self.data_input = DataInput(element=self, system=self.system,
                                    analysis=self.optimization_setup.analysis, solver=self.optimization_setup.solver,
                                    energy_system=self, unit_handling=self.unit_handling)

        # store input data
        self.store_input_data()

    def store_input_data(self):
        """ retrieves and stores input data for element as attributes. Each Child class overwrites method to store different attributes """

        # in class <EnergySystem>, all sets are constructed
        self.set_nodes = self.data_input.extract_locations()
        self.set_nodes_on_edges = self.calculate_edges_from_nodes()
        self.set_edges = list(self.set_nodes_on_edges.keys())
        self.set_carriers = []
        self.set_technologies = self.system["set_technologies"]
        # base time steps
        self.set_base_time_steps = list(range(0, self.system["unaggregated_time_steps_per_year"] * self.system["optimized_years"]))
        self.set_base_time_steps_yearly = list(range(0, self.system["unaggregated_time_steps_per_year"]))

        # yearly time steps
        self.set_time_steps_yearly = list(range(self.system["optimized_years"]))
        self.set_time_steps_yearly_entire_horizon = copy.deepcopy(self.set_time_steps_yearly)
        time_steps_yearly_duration = self.time_steps.calculate_time_step_duration(self.set_time_steps_yearly, self.set_base_time_steps)
        self.sequence_time_steps_yearly = np.concatenate([[time_step] * time_steps_yearly_duration[time_step] for time_step in time_steps_yearly_duration])
        self.time_steps.set_sequence_time_steps(None, self.sequence_time_steps_yearly, time_step_type="yearly")
        # list containing simulated years (needed for convert_real_to_generic_time_indices() in extract_input_data.py)
        self.set_time_steps_years = list(range(self.system["reference_year"],self.system["reference_year"] + self.system["optimized_years"]*self.system["interval_between_years"],self.system["interval_between_years"]))
        # parameters whose time-dependant data should not be interpolated (for years without data) in the extract_input_data.py convertRealToGenericTimeIndices() function
        self.parameters_interpolation_off = self.data_input.read_input_data("parameters_interpolation_off")
        # technology-specific
        self.set_conversion_technologies = self.system["set_conversion_technologies"]
        self.set_transport_technologies = self.system["set_transport_technologies"]
        self.set_storage_technologies = self.system["set_storage_technologies"]
        # carbon emissions limit
        self.carbon_emissions_limit = self.data_input.extract_input_data("carbon_emissions_limit", index_sets=["set_time_steps_yearly"], time_steps=self.set_time_steps_yearly)
        _fraction_year = self.system["unaggregated_time_steps_per_year"] / self.system["total_hours_per_year"]
        self.carbon_emissions_limit = self.carbon_emissions_limit * _fraction_year  # reduce to fraction of year
        self.carbon_emissions_budget = self.data_input.extract_input_data("carbon_emissions_budget", index_sets=[])
        self.carbon_emissions_cumulative_existing = self.data_input.extract_input_data("carbon_emissions_cumulative_existing", index_sets=[])
        # price carbon emissions
        self.price_carbon_emissions = self.data_input.extract_input_data("price_carbon_emissions", index_sets=["set_time_steps_yearly"], time_steps=self.set_time_steps_yearly)
        self.price_carbon_emissions_overshoot = self.data_input.extract_input_data("price_carbon_emissions_overshoot", index_sets=[])
        # market share unbounded
        self.market_share_unbounded = self.data_input.extract_input_data("market_share_unbounded", index_sets=[])
        # knowledge_spillover_rate
        self.knowledge_spillover_rate = self.data_input.extract_input_data("knowledge_spillover_rate", index_sets=[])

    def calculate_edges_from_nodes(self):
        """ calculates set_nodes_on_edges from set_nodes

        :return set_nodes_on_edges: dict with edges and corresponding nodes """

        set_nodes_on_edges = {}
        # read edge file
        set_edges_input = self.data_input.extract_locations(extract_nodes=False)
        if set_edges_input is not None:
            for edge in set_edges_input.index:
                set_nodes_on_edges[edge] = (set_edges_input.loc[edge, "node_from"], set_edges_input.loc[edge, "node_to"])
        else:
            logging.warning(f"DeprecationWarning: Implicit creation of edges will be deprecated. Provide 'set_edges.csv' in folder '{self.system['''folder_name_system_specification''']}' instead!")
            for node_from in self.set_nodes:
                for node_to in self.set_nodes:
                    if node_from != node_to:
                        set_nodes_on_edges[node_from + "-" + node_to] = (node_from, node_to)
        return set_nodes_on_edges

    def set_technology_of_carrier(self, technology, list_technology_of_carrier):
        """ appends technology to carrier in dict_technology_of_carrier

        :param technology: name of technology in model
        :param list_technology_of_carrier: list of carriers correspondent to technology"""
        for carrier in list_technology_of_carrier:
            if carrier not in self.dict_technology_of_carrier:
                self.dict_technology_of_carrier[carrier] = [technology]
                self.set_carriers.append(carrier)
            elif technology not in self.dict_technology_of_carrier[carrier]:
                self.dict_technology_of_carrier[carrier].append(technology)

    def calculate_connected_edges(self, node, direction: str):
        """ calculates connected edges going in (direction = 'in') or going out (direction = 'out')

        :param node: current node, connected by edges
        :param direction: direction of edges, either in or out. In: node = endnode, out: node = startnode
        :return _set_connected_edges: list of connected edges """
        if direction == "in":
            # second entry is node into which the flow goes
            _set_connected_edges = [edge for edge in self.set_nodes_on_edges if self.set_nodes_on_edges[edge][1] == node]
        elif direction == "out":
            # first entry is node out of which the flow starts
            _set_connected_edges = [edge for edge in self.set_nodes_on_edges if self.set_nodes_on_edges[edge][0] == node]
        else:
            raise KeyError(f"invalid direction '{direction}'")
        return _set_connected_edges

    def calculate_reversed_edge(self, edge):
        """ calculates the reversed edge corresponding to an edge

        :param edge: input edge
        :return _reversed_edge: edge which corresponds to the reversed direction of edge"""
        _node_out, _node_in = self.set_nodes_on_edges[edge]
        for _reversed_edge in self.set_nodes_on_edges:
            if _node_out == self.set_nodes_on_edges[_reversed_edge][1] and _node_in == self.set_nodes_on_edges[_reversed_edge][0]:
                return _reversed_edge
        raise KeyError(f"Edge {edge} has no reversed edge. However, at least one transport technology is bidirectional")

    ### --- classmethods to construct sets, parameters, variables, and constraints, that correspond to EnergySystem --- ###

    def construct_sets(self):
        """ constructs the pe.Sets of the class <EnergySystem> """
        # construct pe.Sets of the class <EnergySystem>
        # nodes
        self.optimization_setup.sets.add_set(name="set_nodes", data=self.set_nodes, doc="Set of nodes")
        # edges
        self.optimization_setup.sets.add_set(name="set_edges", data=self.set_edges, doc="Set of edges")
        # nodes on edges
        self.optimization_setup.sets.add_set(name="set_nodes_on_edges", data=self.set_nodes_on_edges, doc="Set of nodes that constitute an edge. Edge connects first node with second node.",
                                             index_set="set_edges")
        # carriers
        self.optimization_setup.sets.add_set(name="set_carriers", data=self.set_carriers, doc="Set of carriers")
        # technologies
        self.optimization_setup.sets.add_set(name="set_technologies", data=self.set_technologies, doc="set_technologies")
        # all elements
        data = list(set(self.optimization_setup.sets["set_technologies"]) | set(self.optimization_setup.sets["set_carriers"]))
        self.optimization_setup.sets.add_set(name="set_elements", data=data, doc="Set of elements")
        # set set_elements to indexing_sets
        self.indexing_sets.append("set_elements")
        # time-steps
        self.optimization_setup.sets.add_set(name="set_base_time_steps", data=self.set_base_time_steps, doc="Set of base time-steps")
        # yearly time steps
        self.optimization_setup.sets.add_set(name="set_time_steps_yearly", data=self.set_time_steps_yearly, doc="Set of yearly time-steps")
        # yearly time steps of entire optimization horizon
        self.optimization_setup.sets.add_set(name="set_time_steps_yearly_entire_horizon", data=self.set_time_steps_yearly_entire_horizon, doc="Set of yearly time-steps of entire optimization horizon")

    def construct_params(self):
        """ constructs the pe.Params of the class <EnergySystem> """
        # carbon emissions limit
        cls = self.__class__
        parameters = self.optimization_setup.parameters
        parameters.add_parameter(name="carbon_emissions_limit", data=self.optimization_setup.initialize_component(cls, "carbon_emissions_limit", set_time_steps="set_time_steps_yearly"),
            doc='Parameter which specifies the total limit on carbon emissions')
        # carbon emissions budget
        parameters.add_parameter(name="carbon_emissions_budget", data=self.optimization_setup.initialize_component(cls, "carbon_emissions_budget"),
            doc='Parameter which specifies the total budget of carbon emissions until the end of the entire time horizon')
        # carbon emissions budget
        parameters.add_parameter(name="carbon_emissions_cumulative_existing", data=self.optimization_setup.initialize_component(cls, "carbon_emissions_cumulative_existing"), doc='Parameter which specifies the total previous carbon emissions')
        # carbon price
        parameters.add_parameter(name="price_carbon_emissions", data=self.optimization_setup.initialize_component(cls, "price_carbon_emissions", set_time_steps="set_time_steps_yearly"),
            doc='Parameter which specifies the yearly carbon price')
        # carbon price of overshoot
        parameters.add_parameter(name="price_carbon_emissions_overshoot", data=self.optimization_setup.initialize_component(cls, "price_carbon_emissions_overshoot"), doc='Parameter which specifies the carbon price for budget overshoot')
        # carbon price of overshoot
        parameters.add_parameter(name="market_share_unbounded", data=self.optimization_setup.initialize_component(cls, "market_share_unbounded"),
                                                    doc='Parameter which specifies the unbounded market share')
        # carbon price of overshoot
        parameters.add_parameter(name="knowledge_spillover_rate", data=self.optimization_setup.initialize_component(cls, "knowledge_spillover_rate"),
                                                    doc='Parameter which specifies the knowledge spillover rate')

    def construct_vars(self):
        """ constructs the pe.Vars of the class <EnergySystem> """
        variables = self.optimization_setup.variables
        sets = self.optimization_setup.sets
        model = self.optimization_setup.model
        # carbon emissions
        variables.add_variable(model, name="carbon_emissions_total", index_sets=sets["set_time_steps_yearly"], doc="total carbon emissions of energy system")
        # cumulative carbon emissions
        variables.add_variable(model, name="carbon_emissions_cumulative", index_sets=sets["set_time_steps_yearly"],
                               doc="cumulative carbon emissions of energy system over time for each year")
        # carbon emission overshoot
        variables.add_variable(model, name="carbon_emissions_overshoot", index_sets=sets["set_time_steps_yearly"], bounds=(0, np.inf),
                               doc="overshoot carbon emissions of energy system at the end of the time horizon")
        # cost of carbon emissions
        variables.add_variable(model, name="cost_carbon_emissions_total", index_sets=sets["set_time_steps_yearly"],
                               doc="total cost of carbon emissions of energy system")
        # costs
        variables.add_variable(model, name="cost_total", index_sets=sets["set_time_steps_yearly"],
                               doc="total cost of energy system")
        # net_present_cost
        variables.add_variable(model, name="net_present_cost", index_sets=sets["set_time_steps_yearly"],
                               doc="net_present_cost of energy system")

    def construct_constraints(self):
        """ constructs the pe.Constraints of the class <EnergySystem> """

        constraints = self.optimization_setup.constraints
        sets = self.optimization_setup.sets
        model = self.optimization_setup.model

        # create the rules
        self.rules = EnergySystemRules(self.optimization_setup)

        # total carbon emissions
        constraints.add_constraint_block(model, name="constraint_carbon_emissions_total", constraint=self.rules.constraint_carbon_emissions_total_block(),
                                         doc="total carbon emissions of energy system")
        # cumulative carbon emissions
        constraints.add_constraint_rule(model, name="constraint_carbon_emissions_cumulative", index_sets=sets["set_time_steps_yearly"], rule=self.rules.constraint_carbon_emissions_cumulative_rule,
                                        doc="cumulative carbon emissions of energy system over time")
        # annual limit carbon emissions
        constraints.add_constraint_rule(model, name="constraint_carbon_emissions_limit", index_sets=sets["set_time_steps_yearly"], rule=self.rules.constraint_carbon_emissions_limit_rule,
                                   doc="limit of total carbon emissions of energy system")
        # carbon emission budget limit
        constraints.add_constraint_rule(model, name="constraint_carbon_emissions_budget", index_sets=sets["set_time_steps_yearly"], rule=self.rules.constraint_carbon_emissions_budget_rule,
                                   doc="Budget of total carbon emissions of energy system")
        # limit carbon emission overshoot
        # constraints.add_constraint_block(model, name="constraint_carbon_emissions_overshoot_limit", constraint=self.rules.get_constraint_carbon_emissions_overshoot_limit(),
        #                            doc="Limit of overshot carbon emissions of energy system")
        # cost of carbon emissions
        constraints.add_constraint_block(model, name="constraint_carbon_cost_total", constraint=self.rules.constraint_carbon_cost_total_block(), doc="total carbon cost of energy system")
        # costs
        constraints.add_constraint_block(model, name="constraint_cost_total", constraint=self.rules.constraint_cost_total_block(), doc="total cost of energy system")
        # net_present_cost
        constraints.add_constraint_rule(model, name="constraint_net_present_cost", index_sets=sets["set_time_steps_yearly"], rule=self.rules.constraint_net_present_cost_rule, doc="net_present_cost of energy system")

    def construct_objective(self):
        """ constructs the pe.Objective of the class <EnergySystem> """
        logging.info("Construct pe.Objective")

        # get selected objective rule
        if self.optimization_setup.analysis["objective"] == "total_cost":
            objective_rule = self.rules.objective_total_cost_rule(self.optimization_setup.model)
        elif self.optimization_setup.analysis["objective"] == "total_carbon_emissions":
            objective_rule = self.rules.objective_total_carbon_emissions_rule(self.optimization_setup.model)
        elif self.optimization_setup.analysis["objective"] == "risk":
            logging.info("Objective of minimizing risk not yet implemented")
            objective_rule = self.rules.objective_risk_rule(self.optimization_setup.model)
        else:
            raise KeyError(f"Objective type {self.optimization_setup.analysis['objective']} not known")

        # get selected objective sense
        if self.optimization_setup.analysis["sense"] == "minimize":
            logging.info("Using sense 'minimize'")
        elif self.optimization_setup.analysis["sense"] == "maximize":
            raise NotImplementedError("Currently only minimization supported")
        else:
            raise KeyError(f"Objective sense {self.optimization_setup.analysis['sense']} not known")

        # construct objective
        self.optimization_setup.model.add_objective(objective_rule.to_linexpr())


class EnergySystemRules(GenericRule):
    """
    This class takes care of the rules for the EnergySystem
    """

    def __init__(self, optimization_setup):
        """
        Inits the constraints for a given energy system

        :param optimization_setup: The OptimizationSetup of the EnergySystem class
        """

        super().__init__(optimization_setup)

    # Rule-based constraints
    # ----------------------

    def constraint_carbon_emissions_cumulative_rule(self, year):
        """ cumulative carbon emissions over time

        .. math::
            \mathrm{First\ planning\ period}\ y = y_0,\quad E_y^\mathrm{c} = E_y
        .. math::
            \mathrm{Subsequent\ periods}\ y > y_0, \quad E_y^c = E_{y-1}^c + (\Delta^y-1)E_{y-1}+E_y

        :param year: year of interest
        :return: cumulative carbon emissions constraint for specified year
        """

        ### index sets
        # skipped because rule-based constraint

        ### masks
        # skipped because rule-based constraint

        ### index loop
        # skipped because rule-based constraint

        ### auxiliary calculations
        # not necessary

        ### formulate constraint
        if year == self.optimization_setup.sets["set_time_steps_yearly"][0]:
            lhs = self.variables["carbon_emissions_cumulative"][year] - self.variables["carbon_emissions_total"][year]
            rhs = self.parameters.carbon_emissions_cumulative_existing
            constraints = lhs == rhs
        else:
            lhs = (self.variables["carbon_emissions_cumulative"][year]
                   - self.variables["carbon_emissions_cumulative"][year - 1]
                   - self.variables["carbon_emissions_total"][year - 1] * (self.system["interval_between_years"] - 1)
                   - self.variables["carbon_emissions_total"][year])
            rhs = 0
            constraints = lhs == rhs

        ### return
        return self.constraints.return_contraints(constraints)

    def constraint_carbon_emissions_limit_rule(self, year):
        """ time dependent carbon emissions limit from technologies and carriers

        .. math::
            E_y\leq e_y

        :param year: year of interest
        :return: carbon emissions limit constraint for specified year
        """

        ### index sets
        # skipped because rule-based constraint

        ### masks
        # skipped because rule-based constraint

        ### index loop
        # skipped because rule-based constraint

        ### auxiliary calculations
        # not necessary

        ### formulate constraint
        lhs = self.variables["carbon_emissions_total"][year]
        rhs = self.parameters.carbon_emissions_limit.loc[year].item()
        constraints = lhs <= rhs

        ### return
        return self.constraints.return_contraints(constraints)

    def constraint_carbon_emissions_budget_rule(self, year):
        """ carbon emissions budget of entire time horizon from technologies and carriers.
        The prediction extends until the end of the horizon, i.e.,
        last optimization time step plus the current carbon emissions until the end of the horizon

        #TODO constraint doesn't match model formulation definition

        :param year: year of interest
        :return: carbon emissions budget constraint for specified year"""

        ### index sets
        # skipped because rule-based constraint

        ### masks
        # skipped because rule-based constraint

        ### index loop
        # skipped because rule-based constraint

        ### auxiliary calculations
        # not necessary

        ### formulate constraint
        if self.parameters.carbon_emissions_budget != np.inf:
            if year == self.optimization_setup.sets["set_time_steps_yearly_entire_horizon"][-1]:
                lhs = self.variables["carbon_emissions_cumulative"][year] - self.variables["carbon_emissions_overshoot"][year]
                rhs = self.parameters.carbon_emissions_budget
                constraints = lhs <= rhs
            else:
                lhs = (self.variables["carbon_emissions_cumulative"][year] - self.variables["carbon_emissions_overshoot"][year]
                       + self.variables["carbon_emissions_total"][year] * (self.system["interval_between_years"] - 1))
                rhs = self.parameters.carbon_emissions_budget
                constraints = lhs <= rhs
        else:
            constraints = None

        ### return
        return self.constraints.return_contraints(constraints)

    def constraint_net_present_cost_rule(self, year):
        """ discounts the annual capital flows to calculate the net_present_cost

        .. math::
            NPC_y = C_y \sum_{\\tilde{y} = 1}^{\Delta^\mathrm{y}-1}(\\frac{1}{1+r})^{\Delta^\mathrm{y}(y-y_0)+\\tilde{y}}

        :param year: year of interest
        :return: net present cost constraint for specified year
       """

        ### index sets
        # skipped because rule-based constraint

        ### masks
        # skipped because rule-based constraint

        ### index loop
        # skipped because rule-based constraint

        ### auxiliary calculations
        discount_rate = self.analysis["discount_rate"]
        if year == self.sets["set_time_steps_yearly_entire_horizon"][-1]:
            interval_between_years = 1
        else:
            interval_between_years = self.system["interval_between_years"]
        # economic discount
        factor = sum(((1 / (1 + discount_rate)) ** (interval_between_years * (year - self.sets["set_time_steps_yearly"][0]) + _intermediate_time_step))
                     for _intermediate_time_step in range(0, interval_between_years))
        term_discounted_cost_total = self.variables["cost_total"][year] * factor

        ### formulate constraint
        lhs = self.variables["net_present_cost"][year] - term_discounted_cost_total
        rhs = 0
        constraints = lhs == rhs

        ### return
        return self.constraints.return_contraints(constraints)

    # Block-based constraints
    # -----------------------

    def constraint_carbon_emissions_total_block(self):
        """ add up all carbon emissions from technologies and carriers

        .. math::
            E_y = E_{y,\mathcal{H}} + E_{y,\mathcal{C}}

        :return: total carbon emissions constraint for specified year
        """

        ### index sets
        # not necessary

        ### masks
        # not necessary

        ### index loop
        # not necessary

        ### auxiliary calculations
        # not necessary

        ### formulate constraint
        lhs = (self.variables["carbon_emissions_total"]
               - self.variables["carbon_emissions_technology_total"]
               - self.variables["carbon_emissions_carrier_total"])
        rhs = 0
        constraints = lhs == rhs

        ### return
        return self.constraints.return_contraints(constraints)

    def constraint_carbon_cost_total_block(self):
        """ carbon cost associated with the carbon emissions of the system in each year

        .. math::
            OPEX_y^\mathrm{c} = E_y\mu + E_y^\mathrm{o}\mu^\mathrm{o}

        :return: total cost carbon emissions constraint for specified year
        """

        ### index sets
        # not necessary

        ### masks
        # not necessary

        ### index loop
        # not necessary

        ### auxiliary calculations
        mask_last_year = [year == self.sets["set_time_steps_yearly"][-1] for year in self.sets["set_time_steps_yearly"]]
        term_cost_carbon_emissions_overshoot = self.variables["carbon_emissions_overshoot"].where(mask_last_year) * self.parameters.price_carbon_emissions_overshoot

        ### formulate constraint
        lhs = (self.variables["cost_carbon_emissions_total"]
               - self.variables["carbon_emissions_total"] * self.parameters.price_carbon_emissions
               - term_cost_carbon_emissions_overshoot)
        rhs = 0
        constraints = lhs == rhs

        ### return
        return self.constraints.return_contraints(constraints)

    def constraint_cost_total_block(self):
        """ add up all costs from technologies and carriers

        .. math::
            OPEX_y^\mathrm{c} = E_y\mu + E_y^\mathrm{o}\mu^\mathrm{o}

        :return: total cost carbon emissions constraint for specified year
        """

        ### index sets
        # skipped because rule-based constraint

        ### masks
        # skipped because rule-based constraint

        ### index loop
        # skipped because rule-based constraint

        ### auxiliary calculations
        # not necessary

        ### formulate constraint
        lhs = (self.variables["cost_total"]
               - self.variables["cost_capex_total"]
               - self.variables["cost_opex_total"]
               - self.variables["cost_carrier_total"]
               - self.variables["cost_carbon_emissions_total"])
        rhs = 0
        constraints = lhs == rhs

        ### return
        return self.constraints.return_contraints(constraints)

    # Objective rules
    # ---------------

    def objective_total_cost_rule(self, model):
        """objective function to minimize the total net present cost

        .. math::
            J = \sum_{y\in\mathcal{Y}} NPC_y

        :param model: optimization model
        :return: net present cost objective function
        """
        sets = self.sets
        return sum(model.variables["net_present_cost"][year] for year in sets["set_time_steps_yearly"])

    def objective_total_carbon_emissions_rule(self, model):
        """objective function to minimize total emissions

        .. math::
            J = \sum_{y\in\mathcal{Y}} E_y

        :param model: optimization model
        :return: total carbon emissions objective function
        """
        sets = self.sets
        return sum(model.variables["carbon_emissions_total"][year] for year in sets["set_time_steps_yearly"])

    def objective_risk_rule(self, model):
        """objective function to minimize total risk

        #TODO add latex formula as soon as risk objective is implemented

        :param model: optimization model
        :return: risk objective function
        """
        # TODO implement objective functions for risk
        return None<|MERGE_RESOLUTION|>--- conflicted
+++ resolved
@@ -29,12 +29,8 @@
         :param optimization_setup: The OptimizationSetup of the EnergySystem class"""
 
         # the name
-<<<<<<< HEAD
         self.name = "EnergySystem"
-=======
-        self.name = "energy_system"
-        self._name = "energy_system"
->>>>>>> 5292d89d
+        self._name = "EnergySystem"
         # set attributes
         self.optimization_setup = optimization_setup
         # quick access
