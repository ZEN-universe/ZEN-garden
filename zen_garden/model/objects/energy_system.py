--- conflicted
+++ resolved
@@ -106,14 +106,9 @@
         self.carbon_emissions_annual_limit = self.data_input.extract_input_data("carbon_emissions_annual_limit", index_sets=["set_time_steps_yearly"], time_steps="set_time_steps_yearly", unit_category={"emissions": 1})
         _fraction_year = self.system["unaggregated_time_steps_per_year"] / self.system["total_hours_per_year"]
         self.carbon_emissions_annual_limit = self.carbon_emissions_annual_limit * _fraction_year  # reduce to fraction of year
-<<<<<<< HEAD
-        self.carbon_emissions_budget = self.data_input.extract_input_data("carbon_emissions_budget", index_sets=[])
-        self.min_co2_stored = self.data_input.extract_input_data("min_co2_stored", index_sets=['set_time_steps_yearly'], time_steps='set_time_steps_yearly')
-        self.carbon_emissions_cumulative_existing = self.data_input.extract_input_data("carbon_emissions_cumulative_existing", index_sets=[])
-=======
         self.carbon_emissions_budget = self.data_input.extract_input_data("carbon_emissions_budget", index_sets=[], unit_category={"emissions": 1})
+        self.min_co2_stored = self.data_input.extract_input_data("min_co2_stored", index_sets=['set_time_steps_yearly'], time_steps='set_time_steps_yearly', unit_category={"emissions": 1})
         self.carbon_emissions_cumulative_existing = self.data_input.extract_input_data("carbon_emissions_cumulative_existing", index_sets=[], unit_category={"emissions": 1})
->>>>>>> cf62099f
         # price carbon emissions
         self.price_carbon_emissions = self.data_input.extract_input_data("price_carbon_emissions", index_sets=["set_time_steps_yearly"], time_steps="set_time_steps_yearly", unit_category={"money": 1, "emissions": -1})
         self.price_carbon_emissions_budget_overshoot = self.data_input.extract_input_data("price_carbon_emissions_budget_overshoot", index_sets=[], unit_category={"money": 1, "emissions": -1})
@@ -121,13 +116,9 @@
         # market share unbounded
         self.market_share_unbounded = self.data_input.extract_input_data("market_share_unbounded", index_sets=[], unit_category={})
         # knowledge_spillover_rate
-<<<<<<< HEAD
-        self.knowledge_spillover_rate = self.data_input.extract_input_data("knowledge_spillover_rate", index_sets=[])
+        self.knowledge_spillover_rate = self.data_input.extract_input_data("knowledge_spillover_rate", index_sets=[], unit_category={})
         # LCA impact categories
         self.set_lca_impact_categories = self.system['set_lca_impact_categories']
-=======
-        self.knowledge_spillover_rate = self.data_input.extract_input_data("knowledge_spillover_rate", index_sets=[], unit_category={})
->>>>>>> cf62099f
 
     def calculate_edges_from_nodes(self):
         """ calculates set_nodes_on_edges from set_nodes
@@ -245,17 +236,14 @@
         self.optimization_setup.sets.add_set(name="set_time_steps_yearly", data=self.set_time_steps_yearly, doc="Set of yearly time-steps")
         # yearly time steps of entire optimization horizon
         self.optimization_setup.sets.add_set(name="set_time_steps_yearly_entire_horizon", data=self.set_time_steps_yearly_entire_horizon, doc="Set of yearly time-steps of entire optimization horizon")
-<<<<<<< HEAD
+        # operational time steps
+        self.optimization_setup.sets.add_set(name="set_time_steps_operation",data=self.time_steps.time_steps_operation,doc="Set of operational time steps")
+        # storage time steps
+        self.optimization_setup.sets.add_set(name="set_time_steps_storage",data=self.time_steps.time_steps_storage,doc="Set of storage level time steps")
         ## impact categories for LCA, only if flag to include LCA categories is True
         if self.system['load_lca_factors']:
             self.optimization_setup.sets.add_set(name='set_lca_impact_categories', data=self.set_lca_impact_categories,
                                                  doc='Set of the LCIA impact categories to be investigated')
-=======
-        # operational time steps
-        self.optimization_setup.sets.add_set(name="set_time_steps_operation",data=self.time_steps.time_steps_operation,doc="Set of operational time steps")
-        # storage time steps
-        self.optimization_setup.sets.add_set(name="set_time_steps_storage",data=self.time_steps.time_steps_storage,doc="Set of storage level time steps")
->>>>>>> cf62099f
 
     def construct_params(self):
         """ constructs the pe.Params of the class <EnergySystem> """
