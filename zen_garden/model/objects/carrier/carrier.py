--- conflicted
+++ resolved
@@ -31,6 +31,7 @@
 
         :param carrier: carrier that is added to the model
         :param optimization_setup: The OptimizationSetup the element is part of """
+        logging.info(f'Initialize carrier {carrier}')
         super().__init__(carrier, optimization_setup)
 
     def store_input_data(self):
@@ -52,7 +53,7 @@
         self.price_shed_demand = self.data_input.extract_input_data("price_shed_demand", index_sets=[])
         # LCA factors
         if self.energy_system.system['load_lca_factors']:
-            self.carrier_lca_factors = self.data_input.extract_input_data('carrier_lca_factors', index_sets=['set_nodes', 'set_lca_impact_categories', 'set_time_steps_yearly'], time_steps=set_time_steps_yearly)
+            self.carrier_lca_factors = self.data_input.extract_input_data('carrier_lca_factors', index_sets=['set_nodes', 'set_lca_impact_categories', 'set_time_steps_yearly'], time_steps="set_time_steps_yearly")
 
     def overwrite_time_steps(self, base_time_steps):
         """ overwrites set_time_steps_operation
@@ -212,7 +213,6 @@
         constraints.add_constraint_block(model, name="constraint_nodal_energy_balance",
                                          constraint=rules.constraint_nodal_energy_balance_block(),
                                          doc='node- and time-dependent energy balance for each carrier', )
-<<<<<<< HEAD
         # LCA
         if optimization_setup.system['load_lca_factors']:
             # lca impacts
@@ -224,9 +224,7 @@
                                             index_sets=cls.create_custom_set(['set_lca_impact_categories', "set_time_steps_yearly"], optimization_setup),
                                             rule=rules.constraint_carrier_lca_impacts_total_rule,
                                             doc='total yearly lca impacts of importing and exporting carriers')
-=======
-
->>>>>>> 907adce4
+
         # add pe.Sets of the child classes
         for subclass in cls.__subclasses__():
             if len(optimization_setup.system[subclass.label]) > 0:
