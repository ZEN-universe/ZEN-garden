"""
:Title:          ZEN-GARDEN
:Created:        October-2021
:Authors:        Alissa Ganter (aganter@ethz.ch),
                Jacob Mannhardt (jmannhardt@ethz.ch)
:Organization:   Laboratory of Reliability and Risk Engineering, ETH Zurich

Class defining a standard Element. Contains methods to add parameters, variables and constraints to the
optimization problem. Parent class of the Carrier and Technology classes .The class takes the concrete
optimization model as an input.
"""
import copy
import itertools
import logging
import os
import psutil
import time
from pathlib import Path
from zen_garden.preprocess.extract_input_data import DataInput

class Element:
    """
    Class defining a standard Element
    """
    # set label
    label = "set_elements"

    def __init__(self, element: str, optimization_setup):
        """ initialization of an element

        :param element: element that is added to the model
        :param optimization_setup: The OptimizationSetup the element is part of """
        # set attributes
        self.name = element
        self._name = element
        # optimization setup
        self.optimization_setup = optimization_setup
        # energy system
        self.energy_system = optimization_setup.energy_system
        # set if aggregated
        self.aggregated = False
        # get input path
        self.get_input_path()
        # create DataInput object
        self.data_input = DataInput(element=self, system=self.optimization_setup.system,
                                    analysis=self.optimization_setup.analysis, solver=self.optimization_setup.solver,
                                    energy_system=self.energy_system, unit_handling=self.energy_system.unit_handling)

    def get_input_path(self):
        """ get input path where input data is stored input_path"""
        # get technology type
        class_label = self.label
        # get path dictionary
        paths = self.optimization_setup.paths
        # check if class is a subset
        if class_label not in paths.keys():
            subsets = self.optimization_setup.analysis["subsets"]
            # iterate through subsets and check if class belongs to any of the subsets
            for set_name, subsets_list in subsets.items():
                if class_label in subsets_list:
                    class_label = set_name
                    break
        # get input path for current class_label
        self.input_path = Path(paths[class_label][self.name]["folder"])

    def store_scenario_dict(self):
        """ stores scenario dict in each data input object """
        # store scenario dict
        self.data_input.scenario_dict = self.optimization_setup.scenario_dict

    ### --- classmethods to construct sets, parameters, variables, and constraints, that correspond to Element --- ###
    # Here, after defining EnergySystem-specific components, the components of the other classes are constructed
    @classmethod
    def construct_model_components(cls, optimization_setup):
        """ constructs the model components of the class <Element>

        :param optimization_setup: The OptimizationSetup the element is part of """
        logging.info("\n--- Construct model components ---\n")
        pid = os.getpid()
        # construct pe.Sets
        t_start = time.perf_counter()
        cls.construct_sets(optimization_setup)
        t1 = time.perf_counter()
        logging.info(f"Time to construct pe.Sets: {t1 - t_start:0.4f} seconds")
        logging.info(f"Memory usage: {psutil.Process(pid).memory_info().rss / 1024 ** 2} MB")
        # construct pe.Params
        t0 = time.perf_counter()
        cls.construct_params(optimization_setup)
        t1 = time.perf_counter()
        logging.info(f"Time to construct pe.Params: {t1 - t0:0.4f} seconds")
        logging.info(f"Memory usage: {psutil.Process(pid).memory_info().rss / 1024 ** 2} MB")
        # construct pe.Vars
        t0 = time.perf_counter()
        cls.construct_vars(optimization_setup)
        t1 = time.perf_counter()
        logging.info(f"Time to construct pe.Vars: {t1 - t0:0.4f} seconds")
        logging.info(f"Memory usage: {psutil.Process(pid).memory_info().rss / 1024 ** 2} MB")
        # construct pe.Constraints
        t0 = time.perf_counter()
        cls.construct_constraints(optimization_setup)
        t1 = time.perf_counter()
        logging.info(f"Time to construct pe.Constraints: {t1 - t0:0.4f} seconds")
        logging.info(f"Memory usage: {psutil.Process(pid).memory_info().rss / 1024 ** 2} MB")
        # construct pe.Objective
        optimization_setup.energy_system.construct_objective()
        t_end = time.perf_counter()
        logging.info(f"Total time to construct model components: {t_end - t_start:0.4f} seconds")

    @classmethod
    def construct_sets(cls, optimization_setup):
        """ constructs the pe.Sets of the class <Element>

        :param optimization_setup: The OptimizationSetup the element is part of """
        logging.info("Construct pe.Sets")
        # construct pe.Sets of energy system
        optimization_setup.energy_system.construct_sets()
        # construct pe.Sets of the child classes
        for subclass in cls.__subclasses__():
            subclass.construct_sets(optimization_setup)

    @classmethod
    def construct_params(cls, optimization_setup):
        """ constructs the pe.Params of the class <Element>

        :param optimization_setup: The OptimizationSetup the element is part of """
        logging.info("Construct pe.Params")
        # construct pe.Params of energy system
        optimization_setup.energy_system.construct_params()
        # construct pe.Params of the child classes
        for subclass in cls.__subclasses__():
            subclass.construct_params(optimization_setup)

    @classmethod
    def construct_vars(cls, optimization_setup):
        """ constructs the pe.Vars of the class <Element>

        :param optimization_setup: The OptimizationSetup the element is part of """
        logging.info("Construct pe.Vars")
        # construct pe.Vars of energy system
        optimization_setup.energy_system.construct_vars()
        # construct pe.Vars of the child classes
        for subclass in cls.__subclasses__():
            subclass.construct_vars(optimization_setup)

    @classmethod
    def construct_constraints(cls, optimization_setup):
        """ constructs the pe.Constraints of the class <Element>

        :param optimization_setup: The OptimizationSetup the element is part of """
        logging.info("Construct pe.Constraints")
        # construct pe.Constraints of energy system
        optimization_setup.energy_system.construct_constraints()
        # construct pe.Constraints of the child classes
        for subclass in cls.__subclasses__():
            logging.info(f"Construct pe.Constraints of {subclass.__name__}")
            subclass.construct_constraints(optimization_setup)

    @classmethod
    def create_custom_set(cls, list_index, optimization_setup):
        """ creates custom set for model component 

        :param list_index: list of names of indices
        :param optimization_setup: The OptimizationSetup the element is part of
        :return list_index: list of names of indices """
        list_index_overwrite = copy.copy(list_index)
        sets = optimization_setup.sets
        indexing_sets = optimization_setup.energy_system.indexing_sets
        # check if all index sets are already defined in model and no set is indexed
        if all([(index in sets.sets and not sets.is_indexed(index)) for index in list_index]):
            # check if no set is indexed
            list_sets = []
            # iterate through indices
            for index in list_index:
                # if the set already exists in model
                if index in sets:
                    # append set to list
                    list_sets.append(sets[index])
            # return indices as cartesian product of sets
            if len(list_index) > 1:
                custom_set = list(itertools.product(*list_sets))
            else:
                custom_set = list(list_sets[0])
            return custom_set, list_index
        # at least one set is not yet defined
        else:
            # ugly, but if first set is indexing_set
            if list_index[0] in indexing_sets:
                # empty custom index set
                custom_set = []
                # iterate through
                for element in sets[list_index[0]]:
                    # default: append element
                    append_element = True
                    # create empty list of sets
                    list_sets = []
                    # iterate through indices without first index
                    for index in list_index[1:]:
                        # if the set already exist in model
                        if index in sets:
                            # if not indexed
                            if not sets.is_indexed(index):
                                list_sets.append(sets[index])
                            # if indexed by first entry
                            elif sets.get_index_name(index) in indexing_sets:
                                list_sets.append(sets[index][element])
                            else:
                                raise NotImplementedError
                        # if index is set_location
                        elif index == "set_location":
                            # if element in set_conversion_technologies or set_storage_technologies, append set_nodes
                            if (element in sets["set_conversion_technologies"] or element in sets["set_storage_technologies"] \
                                    or element in sets["set_retrofitting_technologies"]):
                                list_sets.append(sets["set_nodes"])
                            # if element in set_transport_technologies
                            elif element in sets["set_transport_technologies"]:
                                list_sets.append(sets["set_edges"])
                        # if set is built for pwa capex:
                        elif "set_capex" in index:
                            if element in sets["set_conversion_technologies"]:
                                capex_is_pwa = optimization_setup.get_attribute_of_specific_element(cls, element, "capex_is_pwa")
                                # if technology is modeled as pwa, break for linear index
                                if "linear" in index and capex_is_pwa:
                                    append_element = False
                                    break
                                # if technology is not modeled as pwa, break for pwa index
                                elif "pwa" in index and not capex_is_pwa:
                                    append_element = False
                                    break
                            # Transport or Storage technology
                            else:
                                append_element = False
                                break
<<<<<<< HEAD
=======
                        # if set is built for pwa conver_efficiency:
                        elif "set_conversion_factor" in index:
                            if element in sets["set_conversion_technologies"]:  # or element in model.set_storage_technologies:
                                _conversion_factor_is_pwa = optimization_setup.get_attribute_of_specific_element(cls, element, "conversion_factor_is_pwa")
                                dependent_carrier = list(sets["set_dependent_carriers"][element])
                                # TODO for more than one carrier
                                # _pwa_conversion_factor = cls.get_attribute_of_specific_element(element,"pwa_conversion_factor")
                                # dependent_carrier_pwa     = _pwa_conversion_factor["pwa_variables"]
                                if ("linear" in index and not _conversion_factor_is_pwa) or ("pwa" in index and _conversion_factor_is_pwa):
                                    list_sets.append(dependent_carrier)
                                else:
                                    list_sets.append([])
                                list_index_overwrite = list(map(lambda x: x.replace(index, 'set_carriers'), list_index))
                            # Transport or Storage technology
                            else:
                                append_element = False
                                break
>>>>>>> ef35f0ad
                        # if set is used to determine if on-off behavior is modeled
                        # exclude technologies which have no min_load
                        elif "on_off" in index:
                            model_on_off = cls.check_on_off_modeled(element, optimization_setup)
                            if "set_no_on_off" in index:
                                # if modeled as on off, do not append to set_no_on_off
                                if model_on_off:
                                    append_element = False
                                    break
                            else:
                                # if not modeled as on off, do not append to set_on_off
                                if not model_on_off:
                                    append_element = False
                                    break
                        # split in capacity types of power and energy
                        elif index == "set_capacity_types":
                            system = optimization_setup.system
                            if element in sets["set_storage_technologies"]:
                                list_sets.append(system["set_capacity_types"])
                            else:
                                list_sets.append([system["set_capacity_types"][0]])
                        else:
                            raise NotImplementedError(f"Index <{index}> not known")
                    # append indices to custom_set if element is supposed to be appended
                    if append_element:
                        if list_sets:
                            custom_set.extend(list(itertools.product([element], *list_sets)))
                        else:
                            custom_set.extend([element])
                return custom_set, list_index_overwrite
            else:
                raise NotImplementedError

    @classmethod
    def check_on_off_modeled(cls, tech, optimization_setup):
        """ this classmethod checks if the on-off-behavior of a technology needs to be modeled.
        If the technology has a minimum load of 0 for all nodes and time steps,
        and all dependent carriers have a lower bound of 0 (only for conversion technologies modeled as pwa),
        then on-off-behavior is not necessary to model

        :param tech: technology in model
        :param optimization_setup: The OptimizationSetup the element is part of
        :return model_on_off: Bool indicating if on-off-behaviour (min load) needs to be modeled"""
        # check if any min load
        unique_min_load = list(set(optimization_setup.get_attribute_of_specific_element(cls, tech, "min_load").values))
        # if only one unique min_load which is zero
        if len(unique_min_load) == 1 and unique_min_load[0] == 0:
            model_on_off = False
        # otherwise modeled as on-off
        else:
            model_on_off = True
        # return
        return model_on_off


class GenericRule(object):
    """
    This class implements a generic rule for the model, which can be used to init the other rules of the technologies
    and carriers
    """

    def __init__(self, optimization_setup):
        """
        Constructor for generic rule
        :param optimization_setup: The optimization setup to use for the setup
        """

        self.optimization_setup = optimization_setup
        self.system = self.optimization_setup.system
        self.analysis = self.optimization_setup.analysis
        self.sets = self.optimization_setup.sets
        self.model = self.optimization_setup.model
        self.parameters = self.optimization_setup.parameters
        self.variables = self.model.variables
        self.constraints = self.optimization_setup.constraints
        self.energy_system = self.optimization_setup.energy_system
        self.time_steps = self.energy_system.time_steps<|MERGE_RESOLUTION|>--- conflicted
+++ resolved
@@ -230,26 +230,6 @@
                             else:
                                 append_element = False
                                 break
-<<<<<<< HEAD
-=======
-                        # if set is built for pwa conver_efficiency:
-                        elif "set_conversion_factor" in index:
-                            if element in sets["set_conversion_technologies"]:  # or element in model.set_storage_technologies:
-                                _conversion_factor_is_pwa = optimization_setup.get_attribute_of_specific_element(cls, element, "conversion_factor_is_pwa")
-                                dependent_carrier = list(sets["set_dependent_carriers"][element])
-                                # TODO for more than one carrier
-                                # _pwa_conversion_factor = cls.get_attribute_of_specific_element(element,"pwa_conversion_factor")
-                                # dependent_carrier_pwa     = _pwa_conversion_factor["pwa_variables"]
-                                if ("linear" in index and not _conversion_factor_is_pwa) or ("pwa" in index and _conversion_factor_is_pwa):
-                                    list_sets.append(dependent_carrier)
-                                else:
-                                    list_sets.append([])
-                                list_index_overwrite = list(map(lambda x: x.replace(index, 'set_carriers'), list_index))
-                            # Transport or Storage technology
-                            else:
-                                append_element = False
-                                break
->>>>>>> ef35f0ad
                         # if set is used to determine if on-off behavior is modeled
                         # exclude technologies which have no min_load
                         elif "on_off" in index:
