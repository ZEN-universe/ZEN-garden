--- conflicted
+++ resolved
@@ -953,132 +953,4 @@
         else:
             # to full arrays
             xr_lhs = xr.Dataset({"coeffs": xr_coeffs, "vars": xr_vars,"sign": xr_sign, "rhs": xr_rhs})
-<<<<<<< HEAD
-            return lp.constraints.Constraint(xr_lhs,model)
-
-    def reorder_list(self, constraints, index_values, index_names, model):
-        """Reorders a list of constraints to full shape according to index values and names
-
-        :param constraints: A list of constraints to reorder
-        :param index_values: List of index values corresponding to the group numbers
-        :param index_names: List of index names of the indices
-        :param model: The model
-        :return: A single constraint with the correct dimensions
-        """
-
-        # catch empty constraints
-        if len(constraints) == 0:
-            return []
-
-        # combine constraints to a group
-        combined_constraints = self.combine_constraints(constraints, "group", model)
-
-        # reorder the group
-        reordered = self.reorder_group(combined_constraints.lhs, combined_constraints.sign, combined_constraints.rhs, index_values, index_names, model)
-        return reordered
-
-    def align_constraint(self, constraint, mask=None):
-        """Aligns a single constraint the coordinates
-
-        :param constraint: The constraint to align
-        :param mask: mask of constraint
-        :return: The aligned constraint and mask
-        """
-
-        # we start with the lhs
-        vars, _ = xr.align(constraint.lhs.data.vars, self.index_sets.coords_dataset, join="right", fill_value=-1)
-        coeffs, _ = xr.align(constraint.lhs.data.coeffs, self.index_sets.coords_dataset, join="right", fill_value=np.nan)
-
-        # now the rhs
-        rhs, _ = xr.align(constraint.rhs, self.index_sets.coords_dataset, join="right", fill_value=np.nan)
-
-        # sign
-        sign, _ = xr.align(constraint.sign, self.index_sets.coords_dataset, join="right", fill_value="=")
-
-        # mask
-        if mask is not None:
-            mask, _ = xr.align(mask, self.index_sets.coords_dataset, join="right", fill_value=False)
-
-        xr_ds = xr.Dataset({"coeffs": coeffs, "vars": vars, "sign": sign, "rhs": rhs})
-        return lp.constraints.Constraint(xr_ds,constraint.lhs.model), mask
-
-    # def return_constraints(self, constraints, mask=None):
-    #     """ This is a high-level function that returns the constraints in the correct format, i.e. with reordering, masks,
-    #     etc.
-    #     :param constraints: A single constraints or a potentially empty list of constraints.
-    #     :param model: The model to which the constraints belong
-    #     :param mask: A mask with the same shape as the constraints
-    #     :param index_values: The index values corresponding to the group numbers, if reorder is necessary
-    #     :param index_names: The names of the indices, if reorder is necessary
-    #     :param stack_dim_name: If a list of constraints is provided along with index_values and index_names, the
-    #                            constraints are reordered with the provided indices, if a stack_dim_name is provided, the
-    #                            constraints are stacked along a single dimension with the provided name.
-    #     :return: Constraints with can be added
-    #     """
-    #     a=1
-
-    def return_constraints(self, constraints, model=None, mask=None, index_values=None, index_names=None,
-                          stack_dim_name=None):
-        """This is a high-level function that returns the constraints in the correct format, i.e. with reordering, masks,
-        etc.
-
-        :param constraints: A single constraints or a potentially empty list of constraints.
-        :param model: The model to which the constraints belong
-        :param mask: A mask with the same shape as the constraints
-        :param index_values: The index values corresponding to the group numbers, if reorder is necessary
-        :param index_names: The names of the indices, if reorder is necessary
-        :param stack_dim_name: If a list of constraints is provided along with index_values and index_names, the
-                               constraints are reordered with the provided indices, if a stack_dim_name is provided, the
-                               constraints are stacked along a single dimension with the provided name.
-        :return: Constraints with can be added
-        """
-
-        # nothing to do, this is the skip of a rule constraint
-        if constraints is None:
-            return constraints
-
-        if isinstance(constraints,list) and len(constraints) == 1 and isinstance(constraints[0], lp.constraints.AnonymousScalarConstraint):
-            constraints = constraints[0]
-        # no need to do anything special
-        if not isinstance(constraints, list):
-            # rule based constraints
-            if isinstance(constraints, lp.constraints.AnonymousScalarConstraint):
-                return constraints
-
-            # align
-            constraints, mask = self.align_constraint(constraints, mask)
-            if mask is None:
-                return constraints
-            return constraints, mask
-
-        # if there are no constraints, return an empty list
-        if len(constraints) == 0:
-            return []
-        elif model is None:
-            raise ValueError("If constraints is a list, model must be provided!")
-
-        # normal reordering
-        if index_names is not None and index_values is not None:
-            constraints = self.reorder_list(constraints, index_values, index_names, model)
-
-            # align
-            constraints, mask = self.align_constraint(constraints, mask)
-            if mask is None:
-                return constraints
-            return constraints, mask
-
-        # stack along a dimension
-        if stack_dim_name is not None:
-            constraints = self.combine_constraints(constraints, stack_dim_name, model)
-
-            # align
-            constraints, mask = self.align_constraint(constraints, mask)
-            if mask is None:
-                return constraints
-            return constraints, mask
-
-        # Error
-        raise ValueError("Either single constraint or a list with index_values and index_names or stack_dim_name must be provided!")
-=======
-            return lp.constraints.Constraint(xr_lhs,model)
->>>>>>> 2f753614
+            return lp.constraints.Constraint(xr_lhs,model)