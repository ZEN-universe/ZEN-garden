"""
This module contains the implementation of a SolutionLoader that reads the solution.
"""
import copy
import logging
import re
import json
import os
import h5py  # type: ignore
import pint
import pandas as pd
import numpy as np
from typing import Optional, Any,Literal
from enum import Enum
from functools import cache
from zen_garden.model.default_config import Analysis, System, Solver

class ComponentType(Enum):
    parameter: str = "parameter"
    variable: str = "variable"
    dual: str = "dual"
    sets: str = "sets"

    @classmethod
    def get_component_type_names(cls) -> list[str]:
        return [component_type.value for component_type in cls]

    @classmethod
    def get_file_names_maps(cls) -> dict[str, "ComponentType"]:
        """
        Method that returns a dictionary that maps the file names to the component types.
        """
        return {
            "param_dict.h5": ComponentType.parameter,
            "var_dict.h5": ComponentType.variable,
            "set_dict.h5": ComponentType.sets,
            "dual_dict.h5": ComponentType.dual,
        }

class TimestepType(Enum):
    yearly: str = "year"
    operational: str = "time_operation"
    storage: str = "time_storage_level"

    @classmethod
    def get_time_steps_names(cls) -> list[str]:
        """
        Method that returns a list of timestep names.
        :return: get_time_steps_names
        """
        return [time_step_type.value for time_step_type in cls]

    @classmethod
    def get_time_step_type(cls, time_step: str) -> Optional["TimestepType"]:
        """
        Method that returns the timestep type given a timestep name.
        :param time_step: The name of the timestep.
        :return: The timestep type.
        """
        for member in cls:
            if member.value == time_step:
                return member
        return None

class Component():
    """
    Class that defines a component.
    """

    def __init__(
        self,
        name: str,
        component_type: ComponentType,
        index_names: list[str],
        ts_type: Optional[TimestepType],
        ts_name: Optional[str],
        file_name: str,
        doc: str,
        has_units: bool
    ) -> None:
        self._component_type = component_type
        self._name = name
        self._index_names = index_names
        self._ts_type = ts_type
        self._file_name = file_name
        self._ts_name = ts_name
        self._doc = doc
        self._has_units = has_units

    @property
    def component_type(self) -> ComponentType:
        return self._component_type

    @property
    def index_names(self) -> list[str]:
        return self._index_names

    @property
    def timestep_type(self) -> Optional[TimestepType]:
        return self._ts_type

    @property
    def timestep_name(self) -> Optional[str]:
        return self._ts_name

    @property
    def name(self) -> str:
        return self._name

    @property
    def file_name(self) -> str:
        return self._file_name

    @property
    def doc(self) -> str:
        return self._doc

    @property
    def has_units(self) -> bool:
        return self._has_units

class Scenario():
    """
    Implementation of the scenario. In this solution version, the analysis and
    system configs are stored as jsons for each of the scenario in the corresponding
    folder.
    """

    def __init__(self, path: str, name: str, base_scenario: str, default_ureg: pint.UnitRegistry) -> None:
        self.name = name
        self.base_name = base_scenario
        self._exists = True
        self._path = path
        self._analysis: Analysis = self._read_analysis()
        self._system: System = self._read_system()
        self._solver: Solver = self._read_solver()
        self._benchmarking: dict[str,Any] = self._read_benchmarking()
        self._ureg = self._read_ureg(default_ureg)
        self._components: dict[str, Component] = self._read_components()

    def _read_analysis(self) -> Analysis:
        analysis_path = os.path.join(self.path, "analysis.json")
        if not os.path.exists(analysis_path):
            print(f"analysis.json does not exist for scenario {self.name}")
            self._exists = False
            return Analysis()

        with open(analysis_path, "r") as f:
            return Analysis(**json.load(f))

    def _read_system(self) -> System:
        system_path = os.path.join(self.path, "system.json")
        if not os.path.exists(system_path):
            print(f"system.json does not exist for scenario {self.name}")
            return System()

        with open(system_path, "r") as f:
            return System(**json.load(f))

    def _read_solver(self) -> Solver:
        solver_path = os.path.join(self.path, "solver.json")
        if not os.path.exists(solver_path):
            print(f"solver.json does not exist for scenario {self.name}")
            return Solver()

        with open(solver_path, "r") as f:
            return Solver(**json.load(f))

    def _read_benchmarking(self) -> dict[str,Any]:
        benchmarking_path = os.path.join(self.path, "benchmarking.json")
        if os.path.exists(benchmarking_path):
            with open(benchmarking_path, "r") as f:
                return json.load(f)
        else:
            return {}

    def _read_ureg(self,default_ureg) -> pint.UnitRegistry:
        ureg = copy.copy(default_ureg)
        unit_path = os.path.join(self.path, "unit_definitions.txt")
        if os.path.exists(unit_path):
            ureg.load_definitions(unit_path)
        return ureg

<<<<<<< HEAD
    def convert_ts2year(self,df: "pd.DataFrame") -> "pd.DataFrame":
        """ converts the yearly ts column to the corresponding year """
        assert pd.api.types.is_any_real_numeric_dtype(df.columns), f"DataFrame columns must be numeric to convert to year, not {df.columns.to_list()}."
        ry = self.system.reference_year
        del_y = self.system.interval_between_years
        years = [ry + i*del_y for i in df.columns]
        df.columns = years
        return df

    def convert_year2ts(self,year: int) -> int:
        """ converts the year to the corresponding time step """
        assert isinstance(year, int), f"Year must be an integer, not {type(year)}."
        ry = self.system.reference_year
        del_y = self.system.interval_between_years
        all_years = [ry + i*del_y for i in range(self.system.optimized_years)]
        if year in all_years:
            ts = (year - ry) // del_y
        elif year <= self.analysis.earliest_year_of_data and year in range(self.system.optimized_years):
            logging.warning(f"DeprecationWarning: Selecting the yearly time steps ({year}) instead of the actual year ({ry + del_y*year}) is deprecated. Please use the actual year.")
            ts = year
        else:
            raise KeyError(f"Year {year} not in optimized years {all_years}.")
        return ts
=======
    def _read_components(self) -> dict[str, Component]:
        """
        Create the component instances.

        The components are stored in three files and the file-names define the types of
        the component. Furthermore, the timestep name and type are derived by checking
        if any of the defined time steps name is in the index of the dataframe.
        """
        ans: dict[str, Component] = {}

        if self.has_rh:
            mf_name = [i for i in os.listdir(self.path) if "MF_" in i][0]
            component_folder = os.path.join(self.path, mf_name)
        else:
            component_folder = self.path

        for file_name, component_type in ComponentType.get_file_names_maps().items():
            file_path = os.path.join(component_folder, file_name)

            if not os.path.exists(file_path):
                continue

            h5_file = h5py.File(file_path)
            version = get_solution_version(self)
            for component_name in h5_file.keys():
                index_names = get_index_names(h5_file,component_name,version)
                time_index = set(index_names).intersection(set(TimestepType.get_time_steps_names()))
                timestep_name = time_index.pop() if len(time_index) > 0 else None
                timestep_type = TimestepType.get_time_step_type(timestep_name)

                doc = get_doc(h5_file,component_name,version)

                has_units = get_has_units(h5_file,component_name,version)

                ans[component_name] = Component(
                    component_name,
                    component_type,
                    index_names,
                    timestep_type,
                    timestep_name,
                    file_name,
                    doc,
                    has_units
                )

        return ans

    @property
    def components(self) -> dict[str, Component]:
        return self._components
>>>>>>> 5aa5f3e1

    @property
    def analysis(self) -> Analysis:
        return self._analysis

    @property
    def solver(self) -> Solver:
        return self._solver

    @property
    def system(self) -> System:
        return self._system

    @property
    def benchmarking(self) -> dict[str,Any]:
        return self._benchmarking

    @property
    def path(self) -> str:
        return self._path

    @property
    def has_rh(self) -> bool:
        return self.system.use_rolling_horizon

    @property
    def ureg(self) -> pint.UnitRegistry:
        return self._ureg

    @property
    def exists(self) -> bool:
        return self._exists

class SolutionLoader():
    """
    Implementation of a SolutionLoader.
    """

    def __init__(self, path: str) -> None:
        self.path = path
        assert len(os.listdir(path)) > 0, f"Path {path} is empty."
        self._scenarios: dict[str, Scenario] = self._read_scenarios()
        self._components: dict[str, Component] = self._read_components()
        self._series_cache: dict[str, "pd.Series[Any]"] = {}

    @property
    def scenarios(self) -> dict[str, Scenario]:
        return self._scenarios

    @property
    def components(self) -> dict[str, Component]:
        return self._components

    @property
    def name(self) -> str:
        scenario = get_first_scenario(self._scenarios)
        name = scenario.analysis.dataset.split("/")[-1]
        return name

    @property
    def has_duals(self) -> bool:
        first_scenario = get_first_scenario(self._scenarios)
        return first_scenario.solver.save_duals

    @property
    def has_parameters(self) -> bool:
        first_scenario = get_first_scenario(self._scenarios)
        if not hasattr(first_scenario.solver, "save_parameters"):
            return True
        return first_scenario.solver.save_parameters

    def _combine_dataseries(
        self,
        component: Component,
        scenario: Scenario,
        pd_dict: dict[int, "pd.Series[Any]"],
    ) -> "pd.DataFrame | pd.Series[Any]":
        """
        Method that combines the values when a solution is created without perfect
        foresight given a component, a scenario and a dictionary containing the name of
        the MF-data (Format: "MF_{year}").
        """
        series_to_concat = []
        optimized_years = sorted(pd_dict.keys())
        for year in optimized_years:
            if year != optimized_years[-1]:
                next_year = optimized_years[optimized_years.index(year) + 1]
            else:
                next_year = year + 1
            decision_horizon = tuple(range(year, next_year))
            current_mf = pd_dict[year]
            if component.timestep_type is TimestepType.yearly:
                year_series = current_mf[
                    current_mf.index.get_level_values("year").isin(decision_horizon)
                ]
                series_to_concat.append(year_series)
            elif component.timestep_type in [
                TimestepType.operational,
                TimestepType.storage,
            ]:
                assert component.timestep_name is not None

                time_steps = self.get_timesteps_of_years(
                    scenario, component.timestep_type, decision_horizon
                )
                time_step_list = {tstep for tstep in time_steps}
                all_timesteps = current_mf.index.get_level_values(
                    component.timestep_name
                )
                year_series = current_mf[[i in time_step_list for i in all_timesteps]]
                series_to_concat.append(year_series)
            else:
                series_to_concat.append(current_mf)
                break

        return pd.concat(series_to_concat)

    def _concatenate_raw_dataseries(
        self,
        pd_dict: dict[int, "pd.Series[Any]"],
    ) -> "pd.DataFrame | pd.Series[Any]":
        """
        Method that concatenates the raw values when a solution is created without perfect
        foresight given a component, a scenario and a dictionary containing the name of
        the MF-data (Format: "MF_{year}"). The raw values are not combined, i.e.,
        the data is kept for all the foresight steps.
        """
        series = pd.concat(pd_dict, keys=pd_dict.keys())
        series = series.sort_index(level=0)
        index_names = pd_dict[list(pd_dict.keys())[0]].index.names
        new_index_names = ["mf"] + index_names
        series.index.names = new_index_names
        return series

    @cache
    def get_component_data(
        self,
        scenario: Scenario,
        component: Component,
        keep_raw: bool = False,
        data_type: Literal["dataframe","units"] = "dataframe",
        index = None
    ) -> "pd.DataFrame | pd.Series[Any]":
        """
        Returns the actual component values given
        a component and a scenario. Already combines the yearly data if the solution does
        not use perfect foresight, unless explicitly desired otherwise (keep_raw = True).
        """
        if index is None:
            index = tuple()
        version = get_solution_version(scenario)
        if scenario.has_rh:
            # If solution has rolling horizon, load the values for all the foresight
            # steps and combine them.
            pattern = re.compile(r'^MF_\d+(_.*)?$')
            subfolder_names = list(filter(lambda x: pattern.match(x), os.listdir(scenario.path)))
            pd_series_dict = {}

            for subfolder_name in subfolder_names:
                sf_stripped = subfolder_name.replace("MF_", "")
                if not sf_stripped.isnumeric():
                    if keep_raw:
                        mf_idx = subfolder_name.replace("MF_", "")
                    else:
                        continue
                else:
                    mf_idx = int(subfolder_name.replace("MF_", ""))
                file_path = os.path.join(
                    scenario.path, subfolder_name, component.file_name
                )
                pd_series_dict[mf_idx] = get_df_from_path(
                    file_path, component.name,version, data_type, index
                )
            if not keep_raw:
                combined_dataseries = self._combine_dataseries(
                    component, scenario, pd_series_dict
                )
            else:
                combined_dataseries = self._concatenate_raw_dataseries(
                    pd_series_dict
                )
            return combined_dataseries
        else:
            # If solution does not use rolling horizon, simply load the HDF file.
            file_path = os.path.join(scenario.path, component.file_name)
            ans = get_df_from_path(file_path, component.name,version,data_type, index)
            return ans

    def _read_scenarios(self) -> dict[str, Scenario]:
        """
        Create the scenario instances. The definitions of the scenarios are stored in the
        scenarios.json files. If the solution does not have multiple scenarios, we store
        the solution as "none".
        """
        scenarios_json_path = os.path.join(self.path, "scenarios.json")
        ans: dict[str, Scenario] = {}
        default_ureg = pint.UnitRegistry()
        with open(scenarios_json_path, "r") as f:
            scenario_configs = json.load(f)

        if len(scenario_configs) == 1:
            scenario_name = "none"
            scenario_path = self.path
            ans[scenario_name] = Scenario(scenario_path, scenario_name, "",default_ureg)
        else:
            for scenario_id, scenario_config in scenario_configs.items():
                scenario_name = f"scenario_{scenario_id}"
                scenario_path = os.path.join(
                    self.path, f"scenario_{scenario_config['base_scenario']}"
                )

                base_scenario = scenario_config["base_scenario"]

                # Some scenarios have additional parameter definitions that are stored in
                # subfolders.
                scenario_subfolder = scenario_config["sub_folder"]

                if scenario_subfolder != "":
                    scenario_path = os.path.join(
                        scenario_path, f"scenario_{scenario_subfolder}"
                    )

                scenario = Scenario(
                    scenario_path, scenario_name, base_scenario, default_ureg
                )

                if scenario.exists:
                    ans[scenario_name] = scenario

        return ans

    def _read_components(self) -> dict[str, Component]:
        """
        Create the component instances.

        The components are stored in three files and the file-names define the types of
        the component. Furthermore, the timestep name and type are derived by checking
        if any of the defined time steps name is in the index of the dataframe.
        """
        # TODO remove when also removed in visualization platform
        logging.warning("DeprecationWarning: The method _read_components is deprecated and will be removed in the future. Read components from the scenario instead.")
        first_scenario = get_first_scenario(self.scenarios)
        return first_scenario.components

    @cache
    def get_timestep_duration(
        self, scenario: Scenario, component: Component
    ) -> "pd.Series[Any]":
        """
        The timestep duration is stored as any other component, the only thing is to
        define the correct name depending on the component timestep type.
        """
        if component.timestep_type is TimestepType.operational:
            timestep_duration_name = "time_steps_operation_duration"
        else:
            timestep_duration_name = "time_steps_storage_duration"
        version = get_solution_version(scenario)
        if check_if_v1_leq_v2(version,"v0"):
            time_step_duration = self.get_component_data(
                scenario, self.components[timestep_duration_name]
            )
        else:
            time_steps_file_name = _get_time_steps_file(scenario)
            time_steps_file_name = time_steps_file_name + ".json"
            dict_path = os.path.join(scenario.path, time_steps_file_name, )
            with open(dict_path) as json_file:
                ans = json.load(json_file)
            time_step_duration = pd.Series(ans[timestep_duration_name])
            time_step_duration.index = time_step_duration.index.astype(int)
            time_step_duration = time_step_duration.astype(int)

        assert type(time_step_duration) is pd.Series

        return time_step_duration



    @cache
    def get_timesteps(
        self, scenario: Scenario, component: Component, year: int
    ) -> "pd.Series[Any]":
        """
        THe timesteps are stored in a file HDF-File called dict_all_sequence_time_steps
        saved for each scenario. The name of the dataframe depends on the timestep type.
        """
        time_steps_file_name = _get_time_steps_file(scenario)

        timesteps_name = (
            "time_steps_year2operation"
            if component.timestep_type is TimestepType.operational
            else "time_steps_year2storage"
        )
        version = get_solution_version(scenario)
        if check_if_v1_leq_v2(version,"v0"):
            time_steps_file_name = time_steps_file_name + ".h5"
            dict_path = os.path.join(scenario.path,time_steps_file_name,)
            ans = pd.read_hdf(dict_path, f"{timesteps_name}/{year}")
        else:
            time_steps_file_name = time_steps_file_name + ".json"
            dict_path = os.path.join(scenario.path, time_steps_file_name, )
            with open(dict_path) as json_file:
                ans = json.load(json_file)
            ans = pd.Series(ans[timesteps_name][str(year)])

        assert type(ans) is pd.Series

        return ans

    @cache
    def get_timesteps_of_years(
        self, scenario: Scenario, ts_type: TimestepType, years: tuple
    ) -> "pd.DataFrame | pd.Series[Any]":
        """
        Method that returns the timesteps of the scenario for a given year.
        """
        sequence_time_steps_name = _get_time_steps_file(scenario)
        version = get_solution_version(scenario)
        if check_if_v1_leq_v2(version,"v0"):
            sequence_time_steps_name = sequence_time_steps_name + ".h5"
            time_step_path = os.path.join(scenario.path, sequence_time_steps_name)
            time_step_file = h5py.File(time_step_path)
        else:
            sequence_time_steps_name = sequence_time_steps_name + ".json"
            time_step_path = os.path.join(scenario.path, sequence_time_steps_name)
            with open(time_step_path) as json_file:
                time_step_file = json.load(json_file)

        if ts_type is TimestepType.storage:
            time_step_name = "time_steps_year2storage"
        elif ts_type is TimestepType.operational:
            time_step_name = "time_steps_year2operation"
        else:
            raise KeyError(f"Time step type {ts_type} not found.")

        time_step_yearly = time_step_file[time_step_name]

        time_steps = []
        for year in years:
            year_series = time_step_yearly[str(year)]
            if check_if_v1_leq_v2(version,"v0"):
                time_steps.append(pd.read_hdf(time_step_path, year_series.name))
            else:
                time_steps.append(pd.Series(time_step_yearly[str(year)]))

        time_steps = pd.concat(time_steps).reset_index(drop=True)
        return time_steps

    def get_sequence_time_steps(
        self, scenario: Scenario, timestep_type: TimestepType
    ) -> "pd.Series[Any]":
        """
        Method that returns the sequence time steps of a scenario.
        :param scenario:
        :param timestep_type:
        :return:
        """
        time_steps_file_name = _get_time_steps_file(scenario)

        if timestep_type is TimestepType.operational:
            sequence_timesteps_name = "operation"
        elif timestep_type is TimestepType.storage:
            sequence_timesteps_name = "storage"
        else:
            sequence_timesteps_name = "yearly"
        version = get_solution_version(scenario)
        if check_if_v1_leq_v2(version,"v0"):
            time_steps_file_name = time_steps_file_name + ".h5"
            dict_path = os.path.join(scenario.path, time_steps_file_name, )
            ans = pd.read_hdf(dict_path, sequence_timesteps_name)
        else:
            time_steps_file_name = time_steps_file_name + ".json"
            dict_path = os.path.join(scenario.path, time_steps_file_name, )
            with open(dict_path) as json_file:
                ans = json.load(json_file)
            ans = pd.Series(ans[sequence_timesteps_name])
        return ans

    def get_optimized_years(
            self,scenario: Scenario
    ) -> list[int]:
        """
        Method that returns the years for which the solution was optimized.
        """
        time_steps_file_name = _get_time_steps_file(scenario)

        try:
            version = get_solution_version(scenario)
            if check_if_v1_leq_v2(version,"v0"):
                time_steps_file_name = time_steps_file_name + ".h5"
                dict_path = os.path.join(scenario.path, time_steps_file_name, )
                ans = pd.read_hdf(dict_path, "optimized_time_steps").tolist()
            else:
                time_steps_file_name = time_steps_file_name + ".json"
                dict_path = os.path.join(scenario.path, time_steps_file_name, )
                with open(dict_path) as json_file:
                    ans = json.load(json_file)
                ans = ans["optimized_time_steps"]

        # if old version of the solution
        except:
            if scenario.has_rh:
                pattern = re.compile(r'^MF_\d+$')
                subfolder_names = list(filter(lambda x: pattern.match(x), os.listdir(scenario.path)))
                ans = [int(subfolder_name.replace("MF_", "")) for subfolder_name in subfolder_names]
            else: # if no rolling horizon, single optimized year
                ans = [0]

        return ans

    def get_time_steps_storage_level_startend_year(self,
        scenario: Scenario,
    ) -> dict[int, int]:
        """
        Method that returns time steps that define the start and end of the storage level
        :param scenario:
        :return:
        """
        version = get_solution_version(scenario)
        if check_if_v1_leq_v2(version,"v1"):
            sequence = self.get_sequence_time_steps(scenario,TimestepType.storage)
            dict_startend = {sequence.iloc[0]:sequence.iloc[-1]}
        else:
            time_steps_file_name = _get_time_steps_file(scenario)
            time_steps_file_name = time_steps_file_name + ".json"
            dict_path = os.path.join(scenario.path, time_steps_file_name, )
            with open(dict_path) as json_file:
                ans = json.load(json_file)
            dict_startend = ans["time_steps_storage_level_startend_year"]
            dict_startend = {int(k):int(v) for k,v in dict_startend.items()}
        return dict_startend

#### Helper functions
def get_first_scenario(scenarios: dict[str, Scenario]) -> Scenario:
    """
    Helper-function that returns the first scenario of a dictionary of scenarios.
    :param scenarios: The dictionary of scenarios.

    :return: The first scenario of the dictionary.
    """
    return scenarios[next(iter(scenarios.keys()))]

def get_solution_version(scenario: Scenario) -> str:
    """
    Helper-function that checks the version of the solution.
    The order in versions is important as the highest version should be checked last {v1,v2,...}.

    :param scenario: The scenario for which the version should be checked.

    :return: The version of the solution.
    """
    versions = {"v1":"2.0.14","v2":"2.2.15"}
    version = "v0"
    if hasattr(scenario.analysis,"zen_garden_version"):
        for k,v in versions.items():
            if check_if_v1_leq_v2(v,scenario.analysis.zen_garden_version):
                version = k
    return version

def check_if_v1_leq_v2(version1: str, version2: str) -> bool:
    """
    Helper-function that compares two versions.
    The comparison is done by checking if version1 <= version2.
    Each version is a string of *.*.* format, where the number of positions is arbitrary.
    :param version1: The first version.
    :param version2: The second version.

    :return: True if the version1 <= version2.
    """
    if version1 is None:
        return True
    version1 = version1.replace("v","")
    version2 = version2.replace("v","")
    v1 = version1.split(".")
    v2 = version2.split(".")

    for i in range(len(v1)):
        if int(v1[i]) > int(v2[i]):
            return False
        elif int(v1[i]) < int(v2[i]):
            return True
    return True

def get_index_names(h5_file: h5py.File,component_name: str,version: str) -> list[str]:
    """
    Helper-function that returns the pandas dataframe index names of a h5-Group
    """

    if check_if_v1_leq_v2(version,"v0"):
        h5_group = h5_file[component_name + "/dataframe"]
        ans = []
        for val in h5_group.values():
            try:
                name = val.attrs["name"].decode()
            except KeyError:
                continue

            if name != "N.":
                ans.append(name)
    else:
        h5_group = h5_file[component_name]
        index_names = h5_group.attrs["index_names"].decode()
        ans = index_names.split(",")
    return ans

def get_doc(h5_file: h5py.File,component_name: str,version: str) -> str:
    """
    Helper-function that returns the documentation of a h5-Group
    """
    if check_if_v1_leq_v2(version,"v0"):
        doc = str(np.char.decode(h5_file[component_name + "/docstring"].attrs.get("value")))
    else:
        doc = h5_file[component_name].attrs["docstring"].decode()
    if ";" in doc and ":" in doc:
        doc = '\n'.join([f'{v.split(":")[0]}: {v.split(":")[1]}' for v in doc.split(";")])
    return doc

def get_has_units(h5_file: h5py.File,component_name: str,version: str) -> bool:
    """
    Helper-function that returns a boolean indicating if the component has units.
    """
    if check_if_v1_leq_v2(version,"v0"):
        has_units = "units" in h5_file[component_name]
    else:
        has_units = h5_file[component_name].attrs["has_units"]
    if has_units == 1:
        has_units = True
    elif has_units == 0:
        has_units = False
    else:
        raise ValueError(f"Value {has_units} for has_units not supported.")
    return has_units

@cache
def get_df_from_path(path: str, component_name: str, version: str, data_type: Literal["dataframe","units"] = "dataframe",index: Optional[tuple[str]] = None) -> "pd.Series[Any]":
    """
    Helper-function that returns a Pandas series given the path of a file and the
    component name.
    """
    if index is None:
        index = tuple()

    if check_if_v1_leq_v2(version,"v0"):
        pd_read = pd.read_hdf(path, component_name + f"/{data_type}")
    else:
        if data_type == "dataframe":
            try:
                pd_read = pd.read_hdf(path, component_name,where=index)
            except:
                pd_read = pd.read_hdf(path, component_name)
            if isinstance(pd_read, pd.DataFrame):
                pd_read = pd_read["value"]
        elif data_type == "units":
            try:
                pd_read = pd.read_hdf(path, component_name,where=index)["units"]
            except:
                pd_read = pd.read_hdf(path, component_name)["units"]
        else:
            raise ValueError(f"Data type {data_type} not supported.")

    if isinstance(pd_read, pd.DataFrame):
        ans = pd_read.squeeze()
    elif isinstance(pd_read, pd.Series):
        ans = pd_read
    else:
        raise ValueError(f"Data type {type(pd_read)} not supported.")

    if isinstance(ans, (np.float64, str)):
        ans = pd.Series([ans], index=pd_read.index)

    assert type(ans) is pd.Series

    return ans

def _get_time_steps_file(scenario):
    """
    Helper-function that returns the name of the time steps file of a scenario.
    :param scenario:
    :return: time_steps_file_name
    """
    time_steps_file_name = [
        i.split(".")[0]
        for i in os.listdir(scenario.path)
        if "dict_all_sequence_time_steps" in i and ".lock" not in i
    ]
    time_steps_file_name = np.unique(time_steps_file_name)
    assert len(time_steps_file_name) == 1, f"Multiple time steps files found: {time_steps_file_name}"
    time_steps_file_name = time_steps_file_name[0]
    return time_steps_file_name<|MERGE_RESOLUTION|>--- conflicted
+++ resolved
@@ -181,7 +181,6 @@
             ureg.load_definitions(unit_path)
         return ureg
 
-<<<<<<< HEAD
     def convert_ts2year(self,df: "pd.DataFrame") -> "pd.DataFrame":
         """ converts the yearly ts column to the corresponding year """
         assert pd.api.types.is_any_real_numeric_dtype(df.columns), f"DataFrame columns must be numeric to convert to year, not {df.columns.to_list()}."
@@ -205,7 +204,7 @@
         else:
             raise KeyError(f"Year {year} not in optimized years {all_years}.")
         return ts
-=======
+
     def _read_components(self) -> dict[str, Component]:
         """
         Create the component instances.
@@ -256,7 +255,6 @@
     @property
     def components(self) -> dict[str, Component]:
         return self._components
->>>>>>> 5aa5f3e1
 
     @property
     def analysis(self) -> Analysis:
