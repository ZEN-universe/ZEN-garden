"""
This module contains the implementation of a SolutionLoader that reads the solution.
"""
import copy
import warnings
import re
import json
import os
import h5py  # type: ignore
import pint
import pandas as pd
import numpy as np
from typing import Optional, Any,Literal
from enum import Enum
from functools import cache
from zen_garden.model.default_config import Analysis, System, Solver

class ComponentType(Enum):
    parameter: str = "parameter"
    variable: str = "variable"
    dual: str = "dual"
    sets: str = "sets"

    @classmethod
    def get_component_type_names(cls) -> list[str]:
        return [component_type.value for component_type in cls]

    @classmethod
    def get_file_names_maps(cls) -> dict[str, "ComponentType"]:
        """
        Method that returns a dictionary that maps the file names to the component types.
        """
        return {
            "param_dict.h5": ComponentType.parameter,
            "var_dict.h5": ComponentType.variable,
            "set_dict.h5": ComponentType.sets,
            "dual_dict.h5": ComponentType.dual,
        }

class TimestepType(Enum):
    yearly: str = "year"
    operational: str = "time_operation"
    storage: str = "time_storage_level"

    @classmethod
    def get_time_steps_names(cls) -> list[str]:
        """
        Method that returns a list of timestep names.
        :return: get_time_steps_names
        """
        return [time_step_type.value for time_step_type in cls]

    @classmethod
    def get_time_step_type(cls, time_step: str) -> Optional["TimestepType"]:
        """
        Method that returns the timestep type given a timestep name.
        :param time_step: The name of the timestep.
        :return: The timestep type.
        """
        for member in cls:
            if member.value == time_step:
                return member
        return None

class Component():
    """
    Class that defines a component.
    """

    def __init__(
        self,
        name: str,
        component_type: ComponentType,
        index_names: list[str],
        ts_type: Optional[TimestepType],
        ts_name: Optional[str],
        file_name: str,
        doc: str,
        has_units: bool
    ) -> None:
        self._component_type = component_type
        self._name = name
        self._index_names = index_names
        self._ts_type = ts_type
        self._file_name = file_name
        self._ts_name = ts_name
        self._doc = doc
        self._has_units = has_units

    @property
    def component_type(self) -> ComponentType:
        return self._component_type

    @property
    def index_names(self) -> list[str]:
        return self._index_names

    @property
    def timestep_type(self) -> Optional[TimestepType]:
        return self._ts_type

    @property
    def timestep_name(self) -> Optional[str]:
        return self._ts_name

    @property
    def name(self) -> str:
        return self._name

    @property
    def file_name(self) -> str:
        return self._file_name

    @property
    def doc(self) -> str:
        return self._doc

    @property
    def has_units(self) -> bool:
        return self._has_units

class Scenario():
    """
    Implementation of the scenario. In this solution version, the analysis and
    system configs are stored as jsons for each of the scenario in the corresponding
    folder.
    """

    def __init__(self, path: str, name: str, base_scenario: str, default_ureg: pint.UnitRegistry) -> None:
        self.name = name
        self.base_name = base_scenario
        self._exists = True
        self._path = path
        self._analysis: Analysis = self._read_analysis()
        self._system: System = self._read_system()
        self._solver: Solver = self._read_solver()
        self._benchmarking: dict[str,Any] = self._read_benchmarking()
        self._ureg = self._read_ureg(default_ureg)
        self._components: dict[str, Component] = self._read_components()

    def _read_analysis(self) -> Analysis:
        analysis_path = os.path.join(self.path, "analysis.json")
        if not os.path.exists(analysis_path):
            print(f"analysis.json does not exist for scenario {self.name}")
            self._exists = False
            return Analysis()

        with open(analysis_path, "r") as f:
            return Analysis(**json.load(f))

    def _read_system(self) -> System:
        system_path = os.path.join(self.path, "system.json")
        if not os.path.exists(system_path):
            print(f"system.json does not exist for scenario {self.name}")
            return System()

        with open(system_path, "r") as f:
            return System(**json.load(f))

    def _read_solver(self) -> Solver:
        solver_path = os.path.join(self.path, "solver.json")
        if not os.path.exists(solver_path):
            print(f"solver.json does not exist for scenario {self.name}")
            return Solver()

        with open(solver_path, "r") as f:
            return Solver(**json.load(f))

    def _read_benchmarking(self) -> dict[str,Any]:
        benchmarking_path = os.path.join(self.path, "benchmarking.json")
        if os.path.exists(benchmarking_path):
            with open(benchmarking_path, "r") as f:
                return json.load(f)
        else:
            return {}

    def _read_ureg(self,default_ureg) -> pint.UnitRegistry:
        ureg = copy.copy(default_ureg)
        unit_path = os.path.join(self.path, "unit_definitions.txt")
        if os.path.exists(unit_path):
            ureg.load_definitions(unit_path)
        return ureg

    def convert_ts2year(self,df: ["pd.DataFrame","pd.Series"]) -> ["pd.DataFrame","pd.Series"]:
        """ converts the yearly ts column to the corresponding year """
        df = df.copy()
        if isinstance(df, pd.Series):
            year_index = df.index
        else:
            year_index = df.columns
        assert pd.api.types.is_any_real_numeric_dtype(year_index), f"DataFrame columns must be numeric to convert to year, not {year_index.to_list()}."
        ry = self.system.reference_year
        del_y = self.system.interval_between_years
        years = [ry + i*del_y for i in year_index]
        if isinstance(df, pd.Series):
            df.index = years
        else:
            df.columns = years
        return df

    def convert_year2ts(self,year: int) -> int:
        """ converts the year to the corresponding time step """
        assert isinstance(year, int), f"Year must be an integer, not {type(year)}."
        ry = self.system.reference_year
        del_y = self.system.interval_between_years
        all_years = [ry + i*del_y for i in range(self.system.optimized_years)]
        if year in all_years:
            ts = (year - ry) // del_y
        elif year <= self.analysis.earliest_year_of_data and year in range(self.system.optimized_years):
            logging.warning(f"DeprecationWarning: Selecting the yearly time steps ({year}) instead of the actual year ({ry + del_y*year}) is deprecated. Please use the actual year.")
            ts = year
        else:
            raise KeyError(f"Year {year} not in optimized years {all_years}.")
        return ts

    def _read_components(self) -> dict[str, Component]:
        """
        Create the component instances.

        The components are stored in three files and the file-names define the types of
        the component. Furthermore, the timestep name and type are derived by checking
        if any of the defined time steps name is in the index of the dataframe.
        """
        ans: dict[str, Component] = {}

        if self.has_rh:
            mf_name = [i for i in os.listdir(self.path) if "MF_" in i][0]
            component_folder = os.path.join(self.path, mf_name)
        else:
            component_folder = self.path

        for file_name, component_type in ComponentType.get_file_names_maps().items():
            file_path = os.path.join(component_folder, file_name)

            if not os.path.exists(file_path):
                continue

            h5_file = h5py.File(file_path)
            version = get_solution_version(self)
            for component_name in h5_file.keys():
                index_names = get_index_names(h5_file,component_name,version)
                time_index = set(index_names).intersection(set(TimestepType.get_time_steps_names()))
                timestep_name = time_index.pop() if len(time_index) > 0 else None
                timestep_type = TimestepType.get_time_step_type(timestep_name)

                doc = get_doc(h5_file,component_name,version)

                has_units = get_has_units(h5_file,component_name,version)

                ans[component_name] = Component(
                    component_name,
                    component_type,
                    index_names,
                    timestep_type,
                    timestep_name,
                    file_name,
                    doc,
                    has_units
                )

        return ans

    @property
    def components(self) -> dict[str, Component]:
        return self._components

    @property
    def analysis(self) -> Analysis:
        return self._analysis

    @property
    def solver(self) -> Solver:
        return self._solver

    @property
    def system(self) -> System:
        return self._system

    @property
    def benchmarking(self) -> dict[str,Any]:
        return self._benchmarking

    @property
    def path(self) -> str:
        return self._path

    @property
    def has_rh(self) -> bool:
        return self.system.use_rolling_horizon

    @property
    def ureg(self) -> pint.UnitRegistry:
        return self._ureg

    @property
    def exists(self) -> bool:
        return self._exists

class SolutionLoader():
    """
    Implementation of a SolutionLoader.
    """

    def __init__(self, path: str) -> None:
        self.path = path
        assert len(os.listdir(path)) > 0, f"Path {path} is empty."
        self._scenarios: dict[str, Scenario] = self._read_scenarios()
        self._series_cache: dict[str, "pd.Series[Any]"] = {}

    @property
    def scenarios(self) -> dict[str, Scenario]:
        return self._scenarios

    @property
    def name(self) -> str:
        scenario = get_first_scenario(self._scenarios)
        name = scenario.analysis.dataset.split("/")[-1]
        return name

    @property
    def has_duals(self) -> bool:
        first_scenario = get_first_scenario(self._scenarios)
        return first_scenario.solver.save_duals

    @property
    def has_parameters(self) -> bool:
        first_scenario = get_first_scenario(self._scenarios)
        if not hasattr(first_scenario.solver, "save_parameters"):
            return True
        return first_scenario.solver.save_parameters

    def _combine_dataseries(
        self,
        component: Component,
        scenario: Scenario,
        pd_dict: dict[int, "pd.Series[Any]"],
    ) -> "pd.DataFrame | pd.Series[Any]":
        """
        Method that combines the values when a solution is created without perfect
        foresight given a component, a scenario and a dictionary containing the name of
        the MF-data (Format: "MF_{year}").
        """
        series_to_concat = []
        optimized_years = sorted(pd_dict.keys())
        for year in optimized_years:
            if year != optimized_years[-1]:
                next_year = optimized_years[optimized_years.index(year) + 1]
            else:
                next_year = year + 1
            decision_horizon = tuple(range(year, next_year))
            current_mf = pd_dict[year]
            if component.timestep_type is TimestepType.yearly:
                year_series = current_mf[
                    current_mf.index.get_level_values("year").isin(decision_horizon)
                ]
                series_to_concat.append(year_series)
            elif component.timestep_type in [
                TimestepType.operational,
                TimestepType.storage,
            ]:
                assert component.timestep_name is not None

                time_steps = self.get_timesteps_of_years(
                    scenario, component.timestep_type, decision_horizon
                )
                time_step_list = {tstep for tstep in time_steps}
                all_timesteps = current_mf.index.get_level_values(
                    component.timestep_name
                )
                year_series = current_mf[[i in time_step_list for i in all_timesteps]]
                series_to_concat.append(year_series)
            else:
                series_to_concat.append(current_mf)
                break

        return pd.concat(series_to_concat)

    def _concatenate_raw_dataseries(
        self,
        pd_dict: dict[int, "pd.Series[Any]"],
    ) -> "pd.DataFrame | pd.Series[Any]":
        """
        Method that concatenates the raw values when a solution is created without perfect
        foresight given a component, a scenario and a dictionary containing the name of
        the MF-data (Format: "MF_{year}"). The raw values are not combined, i.e.,
        the data is kept for all the foresight steps.
        """
        series = pd.concat(pd_dict, keys=pd_dict.keys())
        series = series.sort_index(level=0)
        index_names = pd_dict[list(pd_dict.keys())[0]].index.names
        new_index_names = ["mf"] + index_names
        series.index.names = new_index_names
        return series

    @cache
    def get_component_data(
        self,
        scenario: Scenario,
        component: Component,
        keep_raw: bool = False,
        data_type: Literal["dataframe","units"] = "dataframe",
        index = None
    ) -> "pd.DataFrame | pd.Series[Any]":
        """
        Returns the actual component values given
        a component and a scenario. Already combines the yearly data if the solution does
        not use perfect foresight, unless explicitly desired otherwise (keep_raw = True).
        """
        if index is None:
            index = tuple()
        version = get_solution_version(scenario)
        if scenario.has_rh:
            # If solution has rolling horizon, load the values for all the foresight
            # steps and combine them.
            pattern = re.compile(r'^MF_\d+(_.*)?$')
            subfolder_names = list(filter(lambda x: pattern.match(x), os.listdir(scenario.path)))
            pd_series_dict = {}

            for subfolder_name in subfolder_names:
                sf_stripped = subfolder_name.replace("MF_", "")
                if not sf_stripped.isnumeric():
                    if keep_raw:
                        mf_idx = subfolder_name.replace("MF_", "")
                    else:
                        continue
                else:
                    mf_idx = int(subfolder_name.replace("MF_", ""))
                file_path = os.path.join(
                    scenario.path, subfolder_name, component.file_name
                )
                pd_series_dict[mf_idx] = get_df_from_path(
                    file_path, component.name,version, data_type, index
                )
            if not keep_raw:
                combined_dataseries = self._combine_dataseries(
                    component, scenario, pd_series_dict
                )
            else:
                combined_dataseries = self._concatenate_raw_dataseries(
                    pd_series_dict
                )
            return combined_dataseries
        else:
            # If solution does not use rolling horizon, simply load the HDF file.
            file_path = os.path.join(scenario.path, component.file_name)
            ans = get_df_from_path(file_path, component.name,version,data_type, index)
            return ans

    def _read_scenarios(self) -> dict[str, Scenario]:
        """
        Create the scenario instances. The definitions of the scenarios are stored in the
        scenarios.json files. If the solution does not have multiple scenarios, we store
        the solution as "none".
        """
        scenarios_json_path = os.path.join(self.path, "scenarios.json")
        ans: dict[str, Scenario] = {}
        default_ureg = pint.UnitRegistry()
        with open(scenarios_json_path, "r") as f:
            scenario_configs = json.load(f)

        if len(scenario_configs) == 1:
            scenario_name = "none"
            scenario_path = self.path
            ans[scenario_name] = Scenario(scenario_path, scenario_name, "",default_ureg)
        else:
            for scenario_id, scenario_config in scenario_configs.items():
                scenario_name = f"scenario_{scenario_id}"
                scenario_path = os.path.join(
                    self.path, f"scenario_{scenario_config['base_scenario']}"
                )

                base_scenario = scenario_config["base_scenario"]

                # Some scenarios have additional parameter definitions that are stored in
                # subfolders.
                scenario_subfolder = scenario_config["sub_folder"]

                if scenario_subfolder != "":
                    scenario_path = os.path.join(
                        scenario_path, f"scenario_{scenario_subfolder}"
                    )

                scenario = Scenario(
                    scenario_path, scenario_name, base_scenario, default_ureg
                )

                if scenario.exists:
                    ans[scenario_name] = scenario

        return ans

<<<<<<< HEAD
=======
    def _read_components(self) -> dict[str, Component]:
        """
        Create the component instances.

        The components are stored in three files and the file-names define the types of
        the component. Furthermore, the timestep name and type are derived by checking
        if any of the defined time steps name is in the index of the dataframe.
        """
        # TODO remove when also removed in visualization platform
        warnings.warn("DeprecationWarning: The method _read_components is deprecated and will be removed in the future. Read components from the scenario instead.")
        first_scenario = get_first_scenario(self.scenarios)
        return first_scenario.components

>>>>>>> 71fde46b
    @cache
    def get_timestep_duration(
        self, scenario: Scenario, component: Component
    ) -> "pd.Series[Any]":
        """
        The timestep duration is stored as any other component, the only thing is to
        define the correct name depending on the component timestep type.
        """
        if component.timestep_type is TimestepType.operational:
            timestep_duration_name = "time_steps_operation_duration"
        else:
            timestep_duration_name = "time_steps_storage_duration"
        version = get_solution_version(scenario)
        if check_if_v1_leq_v2(version,"v0"):
            time_step_duration = self.get_component_data(
                scenario, scenario.components[timestep_duration_name]
            )
        else:
            time_steps_file_name = _get_time_steps_file(scenario)
            time_steps_file_name = time_steps_file_name + ".json"
            dict_path = os.path.join(scenario.path, time_steps_file_name, )
            with open(dict_path) as json_file:
                ans = json.load(json_file)
            time_step_duration = pd.Series(ans[timestep_duration_name])
            time_step_duration.index = time_step_duration.index.astype(int)
            time_step_duration = time_step_duration.astype(int)

        assert type(time_step_duration) is pd.Series

        return time_step_duration



    @cache
    def get_timesteps(
        self, scenario: Scenario, component: Component, year: int
    ) -> "pd.Series[Any]":
        """
        THe timesteps are stored in a file HDF-File called dict_all_sequence_time_steps
        saved for each scenario. The name of the dataframe depends on the timestep type.
        """
        time_steps_file_name = _get_time_steps_file(scenario)

        timesteps_name = (
            "time_steps_year2operation"
            if component.timestep_type is TimestepType.operational
            else "time_steps_year2storage"
        )
        version = get_solution_version(scenario)
        if check_if_v1_leq_v2(version,"v0"):
            time_steps_file_name = time_steps_file_name + ".h5"
            dict_path = os.path.join(scenario.path,time_steps_file_name,)
            ans = pd.read_hdf(dict_path, f"{timesteps_name}/{year}")
        else:
            time_steps_file_name = time_steps_file_name + ".json"
            dict_path = os.path.join(scenario.path, time_steps_file_name, )
            with open(dict_path) as json_file:
                ans = json.load(json_file)
            ans = pd.Series(ans[timesteps_name][str(year)])

        assert type(ans) is pd.Series

        return ans

    @cache
    def get_timesteps_of_years(
        self, scenario: Scenario, ts_type: TimestepType, years: tuple
    ) -> "pd.DataFrame | pd.Series[Any]":
        """
        Method that returns the timesteps of the scenario for a given year.
        """
        sequence_time_steps_name = _get_time_steps_file(scenario)
        version = get_solution_version(scenario)
        if check_if_v1_leq_v2(version,"v0"):
            sequence_time_steps_name = sequence_time_steps_name + ".h5"
            time_step_path = os.path.join(scenario.path, sequence_time_steps_name)
            time_step_file = h5py.File(time_step_path)
        else:
            sequence_time_steps_name = sequence_time_steps_name + ".json"
            time_step_path = os.path.join(scenario.path, sequence_time_steps_name)
            with open(time_step_path) as json_file:
                time_step_file = json.load(json_file)

        if ts_type is TimestepType.storage:
            time_step_name = "time_steps_year2storage"
        elif ts_type is TimestepType.operational:
            time_step_name = "time_steps_year2operation"
        else:
            raise KeyError(f"Time step type {ts_type} not found.")

        time_step_yearly = time_step_file[time_step_name]

        time_steps = []
        for year in years:
            year_series = time_step_yearly[str(year)]
            if check_if_v1_leq_v2(version,"v0"):
                time_steps.append(pd.read_hdf(time_step_path, year_series.name))
            else:
                time_steps.append(pd.Series(time_step_yearly[str(year)]))

        time_steps = pd.concat(time_steps).reset_index(drop=True)
        return time_steps

    def get_sequence_time_steps(
        self, scenario: Scenario, timestep_type: TimestepType
    ) -> "pd.Series[Any]":
        """
        Method that returns the sequence time steps of a scenario.
        :param scenario:
        :param timestep_type:
        :return:
        """
        time_steps_file_name = _get_time_steps_file(scenario)

        if timestep_type is TimestepType.operational:
            sequence_timesteps_name = "operation"
        elif timestep_type is TimestepType.storage:
            sequence_timesteps_name = "storage"
        else:
            sequence_timesteps_name = "yearly"
        version = get_solution_version(scenario)
        if check_if_v1_leq_v2(version,"v0"):
            time_steps_file_name = time_steps_file_name + ".h5"
            dict_path = os.path.join(scenario.path, time_steps_file_name, )
            ans = pd.read_hdf(dict_path, sequence_timesteps_name)
        else:
            time_steps_file_name = time_steps_file_name + ".json"
            dict_path = os.path.join(scenario.path, time_steps_file_name, )
            with open(dict_path) as json_file:
                ans = json.load(json_file)
            ans = pd.Series(ans[sequence_timesteps_name])
        return ans

    def get_optimized_years(
            self,scenario: Scenario
    ) -> list[int]:
        """
        Method that returns the years for which the solution was optimized.
        """
        time_steps_file_name = _get_time_steps_file(scenario)

        try:
            version = get_solution_version(scenario)
            if check_if_v1_leq_v2(version,"v0"):
                time_steps_file_name = time_steps_file_name + ".h5"
                dict_path = os.path.join(scenario.path, time_steps_file_name, )
                ans = pd.read_hdf(dict_path, "optimized_time_steps").tolist()
            else:
                time_steps_file_name = time_steps_file_name + ".json"
                dict_path = os.path.join(scenario.path, time_steps_file_name, )
                with open(dict_path) as json_file:
                    ans = json.load(json_file)
                ans = ans["optimized_time_steps"]

        # if old version of the solution
        except:
            if scenario.has_rh:
                pattern = re.compile(r'^MF_\d+$')
                subfolder_names = list(filter(lambda x: pattern.match(x), os.listdir(scenario.path)))
                ans = [int(subfolder_name.replace("MF_", "")) for subfolder_name in subfolder_names]
            else: # if no rolling horizon, single optimized year
                ans = [0]

        return ans

    def get_time_steps_storage_level_startend_year(self,
        scenario: Scenario,
    ) -> dict[int, int]:
        """
        Method that returns time steps that define the start and end of the storage level
        :param scenario:
        :return:
        """
        version = get_solution_version(scenario)
        if check_if_v1_leq_v2(version,"v1"):
            sequence = self.get_sequence_time_steps(scenario,TimestepType.storage)
            dict_startend = {sequence.iloc[0]:sequence.iloc[-1]}
        else:
            time_steps_file_name = _get_time_steps_file(scenario)
            time_steps_file_name = time_steps_file_name + ".json"
            dict_path = os.path.join(scenario.path, time_steps_file_name, )
            with open(dict_path) as json_file:
                ans = json.load(json_file)
            dict_startend = ans["time_steps_storage_level_startend_year"]
            dict_startend = {int(k):int(v) for k,v in dict_startend.items()}
        return dict_startend

#### Helper functions
def get_first_scenario(scenarios: dict[str, Scenario]) -> Scenario:
    """
    Helper-function that returns the first scenario of a dictionary of scenarios.
    :param scenarios: The dictionary of scenarios.

    :return: The first scenario of the dictionary.
    """
    return scenarios[next(iter(scenarios.keys()))]

def get_solution_version(scenario: Scenario) -> str:
    """
    Helper-function that checks the version of the solution.
    The order in versions is important as the highest version should be checked last {v1,v2,...}.

    :param scenario: The scenario for which the version should be checked.

    :return: The version of the solution.
    """
    versions = {"v1":"2.0.14","v2":"2.2.15"}
    version = "v0"
    if hasattr(scenario.analysis,"zen_garden_version"):
        for k,v in versions.items():
            if check_if_v1_leq_v2(v,scenario.analysis.zen_garden_version):
                version = k
    return version

def check_if_v1_leq_v2(version1: str, version2: str) -> bool:
    """
    Helper-function that compares two versions.
    The comparison is done by checking if version1 <= version2.
    Each version is a string of *.*.* format, where the number of positions is arbitrary.
    :param version1: The first version.
    :param version2: The second version.

    :return: True if the version1 <= version2.
    """
    if version1 is None:
        return True
    version1 = version1.replace("v","")
    version2 = version2.replace("v","")
    v1 = version1.split(".")
    v2 = version2.split(".")

    for i in range(len(v1)):
        if int(v1[i]) > int(v2[i]):
            return False
        elif int(v1[i]) < int(v2[i]):
            return True
    return True

def get_index_names(h5_file: h5py.File,component_name: str,version: str) -> list[str]:
    """
    Helper-function that returns the pandas dataframe index names of a h5-Group
    """

    if check_if_v1_leq_v2(version,"v0"):
        h5_group = h5_file[component_name + "/dataframe"]
        ans = []
        for val in h5_group.values():
            try:
                name = val.attrs["name"].decode()
            except KeyError:
                continue

            if name != "N.":
                ans.append(name)
    else:
        h5_group = h5_file[component_name]
        index_names = h5_group.attrs["index_names"].decode()
        ans = index_names.split(",")
    return ans

def get_doc(h5_file: h5py.File,component_name: str,version: str) -> str:
    """
    Helper-function that returns the documentation of a h5-Group
    """
    if check_if_v1_leq_v2(version,"v0"):
        doc = str(np.char.decode(h5_file[component_name + "/docstring"].attrs.get("value")))
    else:
        doc = h5_file[component_name].attrs["docstring"].decode()
    if ";" in doc and ":" in doc:
        doc = '\n'.join([f'{v.split(":")[0]}: {v.split(":")[1]}' for v in doc.split(";")])
    return doc

def get_has_units(h5_file: h5py.File,component_name: str,version: str) -> bool:
    """
    Helper-function that returns a boolean indicating if the component has units.
    """
    if check_if_v1_leq_v2(version,"v0"):
        has_units = "units" in h5_file[component_name]
    else:
        has_units = h5_file[component_name].attrs["has_units"]
    if has_units == 1:
        has_units = True
    elif has_units == 0:
        has_units = False
    else:
        raise ValueError(f"Value {has_units} for has_units not supported.")
    return has_units

@cache
def get_df_from_path(path: str, component_name: str, version: str, data_type: Literal["dataframe","units"] = "dataframe",index: Optional[tuple[str]] = None) -> "pd.Series[Any]":
    """
    Helper-function that returns a Pandas series given the path of a file and the
    component name.
    """
    if index is None:
        index = tuple()

    if check_if_v1_leq_v2(version,"v0"):
        pd_read = pd.read_hdf(path, component_name + f"/{data_type}")
    else:
        if data_type == "dataframe":
            try:
                pd_read = pd.read_hdf(path, component_name,where=index)
            except:
                pd_read = pd.read_hdf(path, component_name)
            if isinstance(pd_read, pd.DataFrame):
                pd_read = pd_read["value"]
        elif data_type == "units":
            try:
                pd_read = pd.read_hdf(path, component_name,where=index)["units"]
            except:
                pd_read = pd.read_hdf(path, component_name)["units"]
        else:
            raise ValueError(f"Data type {data_type} not supported.")

    if isinstance(pd_read, pd.DataFrame):
        ans = pd_read.squeeze()
    elif isinstance(pd_read, pd.Series):
        ans = pd_read
    else:
        raise ValueError(f"Data type {type(pd_read)} not supported.")

    if isinstance(ans, (np.float64, str)):
        ans = pd.Series([ans], index=pd_read.index)

    assert type(ans) is pd.Series

    return ans

def _get_time_steps_file(scenario):
    """
    Helper-function that returns the name of the time steps file of a scenario.
    :param scenario:
    :return: time_steps_file_name
    """
    time_steps_file_name = [
        i.split(".")[0]
        for i in os.listdir(scenario.path)
        if "dict_all_sequence_time_steps" in i and ".lock" not in i
    ]
    time_steps_file_name = np.unique(time_steps_file_name)
    assert len(time_steps_file_name) == 1, f"Multiple time steps files found: {time_steps_file_name}"
    time_steps_file_name = time_steps_file_name[0]
    return time_steps_file_name<|MERGE_RESOLUTION|>--- conflicted
+++ resolved
@@ -489,22 +489,6 @@
 
         return ans
 
-<<<<<<< HEAD
-=======
-    def _read_components(self) -> dict[str, Component]:
-        """
-        Create the component instances.
-
-        The components are stored in three files and the file-names define the types of
-        the component. Furthermore, the timestep name and type are derived by checking
-        if any of the defined time steps name is in the index of the dataframe.
-        """
-        # TODO remove when also removed in visualization platform
-        warnings.warn("DeprecationWarning: The method _read_components is deprecated and will be removed in the future. Read components from the scenario instead.")
-        first_scenario = get_first_scenario(self.scenarios)
-        return first_scenario.components
-
->>>>>>> 71fde46b
     @cache
     def get_timestep_duration(
         self, scenario: Scenario, component: Component
