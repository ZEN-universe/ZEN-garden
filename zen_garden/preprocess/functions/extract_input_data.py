--- conflicted
+++ resolved
@@ -37,6 +37,7 @@
         self.analysis = analysis
         self.solver = solver
         self.energy_system = energy_system
+        # self.scenario_dict = self.energy_system.optimization_setup.scenario_dict
         self.scenario_dict = None
         self.unit_handling = unit_handling
         # extract folder path
@@ -67,7 +68,7 @@
         if (file_name == "capacity_existing" or file_name == "capacity_existing_energy") and not self.analysis["use_capacities_existing"]:
             df_output, *_ = self.create_default_output(index_sets, file_name=file_name, time_steps=time_steps, manual_default_value=0)
             return df_output
-        #use distances computed with node coordinates as default values
+        # use distances computed with node coordinates as default values
         elif file_name == "distance":
             df_output, default_value, index_name_list = self.create_default_output(index_sets, file_name=file_name, time_steps=time_steps, manual_default_value=self.energy_system.set_haversine_distances_edges)
         else:
@@ -241,10 +242,11 @@
             df_output = df_output * scenario_factor
             setattr(self, name_yearly_variation, df_output)
 
-<<<<<<< HEAD
-    def extract_locations(self, extract_nodes=True, super_locations=False):
+    def extract_locations(self, extract_nodes=True, extract_coordinates=False, super_locations=False):
         """ reads input data to extract nodes or edges.
+
         :param extract_nodes: boolean to switch between nodes and edges
+        :param extract_coordinates: boolean to switch between nodes and nodes + coordinates
         :param super_locations: """
         if super_locations:
             if extract_nodes:
@@ -269,7 +271,7 @@
                 bool_set_super_locations = set_super_locations_input[loc].isin(self.system["set_nodes"])
             else:
                 bool_set_super_locations = set_super_locations_input["super_node_from"].isin(self.system["set_super_nodes"]) & \
-                set_super_locations_input["super_node_to"].isin(self.system["set_super_nodes"])
+                                           set_super_locations_input["super_node_to"].isin(self.system["set_super_nodes"])
             if not bool_set_super_locations.all():
                 logging.warning(f"The following {super_loc} are dropped from the super sets as they are not in the set of nodes: \n {set_super_locations_input[~bool_set_super_locations]}")
                 set_super_locations_input = set_super_locations_input[bool_set_super_locations]
@@ -285,15 +287,6 @@
                     super_locations_dict[l] = [set_super_locations_input.loc[l, loc]]
             return super_locations_dict
         elif extract_nodes:
-=======
-    def extract_locations(self, extract_nodes=True, extract_coordinates=False):
-        """ reads input data to extract nodes or edges.
-
-        :param extract_nodes: boolean to switch between nodes and edges
-        :param extract_coordinates: boolean to switch between nodes and nodes + coordinates
-        """
-        if extract_nodes:
->>>>>>> 907adce4
             set_nodes_config = self.system["set_nodes"]
             df_nodes_w_coords = self.read_input_data("set_nodes")
             if extract_coordinates:
@@ -320,8 +313,8 @@
             if set_edges_input is not None:
                 set_edges = set_edges_input[(set_edges_input["node_from"].isin(self.energy_system.set_nodes)) & (set_edges_input["node_to"].isin(self.energy_system.set_nodes))]
                 set_edges = set_edges.set_index("edge")
-                set_nodes_on_edges = {edge: (set_edges.loc[edge, "node_from"], set_edges.loc[edge, "node_to"]) for edge in set_edges.index}
-                return set_nodes_on_edges
+                # set_nodes_on_edges = {edge: (set_edges.loc[edge, "node_from"], set_edges.loc[edge, "node_to"]) for edge in set_edges.index}
+                return set_edges
             else:
                 return None
 
@@ -467,8 +460,7 @@
                         # save bounds
                         values_between_bounds = [pwa_dict
                              [value_variable][idxBreakpoint] for idxBreakpoint, breakpoint in enumerate(breakpoints)
-                                if breakpoint >= min_capacity_tech and breakpoint <= max_capacity_tech
-                        ]
+                                if min_capacity_tech <= breakpoint <= max_capacity_tech]
                         values_between_bounds.extend(list(
                             np.interp([min_capacity_tech, max_capacity_tech], breakpoints, pwa_dict[value_variable])))
                         pwa_dict["bounds"][value_variable] = (min(values_between_bounds), max(values_between_bounds))
