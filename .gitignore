# User defined
##############
/.idea
/.vscode
/data/*/
/data/*
!/data/.gitkeep
outputs*/
/data_generation/
/postprocess/results_JM.py
/postprocess/results_MH.py
/postprocess/visualization_JM.py
/postprocess/visualization_JM_maps.py
/postprocess/visualization_MH.py
/postprocess/visualization_AG.py
*.swp
*~
*.pyc
*.DS_Store
.coverage
compileAG.py
postprocess/eth_colorsAG.py
<<<<<<< HEAD
postprocess/visualizationAG.py
=======

# Standard python stuff
# Byte-compiled / optimized / DLL files
__pycache__/
*.py[cod]
*$py.class

# C extensions
*.so

# Distribution / packaging
.Python
build/
develop-eggs/
dist/
downloads/
eggs/
.eggs/
lib/
lib64/
parts/
sdist/
var/
wheels/
share/python-wheels/
*.egg-info/
.installed.cfg
*.egg
MANIFEST

# PyInstaller
#  Usually these files are written by a python script from a template
#  before PyInstaller builds the exe, so as to inject date/other infos into it.
*.manifest
*.spec

# Installer logs
pip-log.txt
pip-delete-this-directory.txt

# Unit test / coverage reports
htmlcov/
.tox/
.nox/
.coverage
.coverage.*
.cache
nosetests.xml
coverage.xml
*.cover
*.py,cover
.hypothesis/
.pytest_cache/
cover/

# Translations
*.mo
*.pot

# Django stuff:
*.log
local_settings.py
db.sqlite3
db.sqlite3-journal

# Flask stuff:
instance/
.webassets-cache

# Scrapy stuff:
.scrapy

# Sphinx documentation
docs/_build/

# PyBuilder
.pybuilder/
target/

# Jupyter Notebook
.ipynb_checkpoints

# IPython
profile_default/
ipython_config.py

# pyenv
#   For a library or package, you might want to ignore these files since the code is
#   intended to run in multiple environments; otherwise, check them in:
# .python-version

# pipenv
#   According to pypa/pipenv#598, it is recommended to include Pipfile.lock in version control.
#   However, in case of collaboration, if having platform-specific dependencies or dependencies
#   having no cross-platform support, pipenv may install dependencies that don't work, or not
#   install all needed dependencies.
#Pipfile.lock

# poetry
#   Similar to Pipfile.lock, it is generally recommended to include poetry.lock in version control.
#   This is especially recommended for binary packages to ensure reproducibility, and is more
#   commonly ignored for libraries.
#   https://python-poetry.org/docs/basic-usage/#commit-your-poetrylock-file-to-version-control
#poetry.lock

# pdm
#   Similar to Pipfile.lock, it is generally recommended to include pdm.lock in version control.
#pdm.lock
#   pdm stores project-wide configurations in .pdm.toml, but it is recommended to not include it
#   in version control.
#   https://pdm.fming.dev/#use-with-ide
.pdm.toml

# PEP 582; used by e.g. github.com/David-OConnor/pyflow and github.com/pdm-project/pdm
__pypackages__/

# Celery stuff
celerybeat-schedule
celerybeat.pid

# SageMath parsed files
*.sage.py

# Environments
.env
.venv
env/
venv/
ENV/
env.bak/
venv.bak/

# Spyder project settings
.spyderproject
.spyproject

# Rope project settings
.ropeproject

# mkdocs documentation
/site

# mypy
.mypy_cache/
.dmypy.json
dmypy.json

# Pyre type checker
.pyre/

# pytype static type analyzer
.pytype/

# Cython debug symbols
cython_debug/
>>>>>>> 9656ff7c
<|MERGE_RESOLUTION|>--- conflicted
+++ resolved
@@ -20,9 +20,7 @@
 .coverage
 compileAG.py
 postprocess/eth_colorsAG.py
-<<<<<<< HEAD
 postprocess/visualizationAG.py
-=======
 
 # Standard python stuff
 # Byte-compiled / optimized / DLL files
@@ -177,5 +175,4 @@
 .pytype/
 
 # Cython debug symbols
-cython_debug/
->>>>>>> 9656ff7c
+cython_debug/