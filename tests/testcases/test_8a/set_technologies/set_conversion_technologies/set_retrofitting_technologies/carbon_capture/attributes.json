--- conflicted
+++ resolved
@@ -1,75 +1,11 @@
-<<<<<<< HEAD
-[
-  {
-    "capacity_addition_min": {
-      "default_value": 0.0,
-      "unit": "kilotons/hour"
-    }
-  },
-  {
-    "capacity_addition_max": {
-      "default_value": "inf",
-      "unit": "kilotons/hour"
-    }
-  },
-  {
-    "min_load": {
-      "default_value": 0.0,
-      "unit": "1"
-    }
-  },
-  {
-    "max_load": {
-      "default_value": 0.95,
-      "unit": "1"
-    }
-  },
-  {
-    "lifetime": {
-      "default_value": 25.0,
-      "unit": "1"
-    }
-  },
-  {
-    "opex_specific_variable": {
-      "default_value": 0.0,
-      "unit": "Euro/kilotons"
-    }
-  },
-  {
-    "opex_specific_fixed": {
-      "default_value": 0.0,
-      "unit": "Euro/kilotons*hour"
-    }
-  },
-  {
-    "capex_specific": {
-      "default_value": 1000.0,
-      "unit": "Euro/kilotons*hour"
-    }
-  },
-  {
-    "reference_carrier": {
-      "default_value": [
-        "carbon"
-      ]
-    }
-  },
-  {
-    "input_carrier": {
-      "default_value": [
-        "electricity"
-      ]
-    }
-=======
 {
   "capacity_addition_min": {
     "default_value": 0.0,
-    "unit": "kton"
+    "unit": "kilotons/hour"
   },
   "capacity_addition_max": {
     "default_value": "inf",
-    "unit": "kton"
+    "unit": "kilotons/hour"
   },
   "min_load": {
     "default_value": 0.0,
@@ -85,43 +21,26 @@
   },
   "opex_specific_variable": {
     "default_value": 0.0,
-    "unit": "Euro/ktons"
+    "unit": "Euro/kilotons"
   },
   "opex_specific_fixed": {
     "default_value": 0.0,
-    "unit": "Euro/ktons"
+    "unit": "Euro/kilotons*hour"
   },
   "capex_specific": {
     "default_value": 1000.0,
-    "unit": "Euro/ktons"
+    "unit": "Euro/kilotons*hour"
   },
   "reference_carrier": {
     "default_value": [
       "carbon"
     ]
->>>>>>> b11c7309
   },
   "input_carrier": {
     "default_value": [
       "electricity"
     ]
   },
-<<<<<<< HEAD
-  {
-    "conversion_factor": [
-      {
-        "electricity": {
-          "default_value": 11.25,
-          "unit": "GWh/kilotons"
-        }
-      }
-    ]
-  },
-  {
-    "capacity_limit": {
-      "default_value": "inf",
-      "unit": "kilotons/hour"
-=======
   "output_carrier": {
     "default_value": [
       "carbon"
@@ -131,78 +50,41 @@
     {
       "electricity": {
         "default_value": 11.25,
-        "unit": "GWh/ktons"
+        "unit": "GWh/kilotons"
       }
->>>>>>> b11c7309
     }
   ],
   "capacity_limit": {
     "default_value": "inf",
-    "unit": "ktons"
+    "unit": "kilotons/hour"
   },
-<<<<<<< HEAD
-  {
-    "capacity_existing": {
-      "default_value": 0.0,
-      "unit": "kilotons/hour"
-    }
-  },
-  {
-    "capacity_investment_existing": {
-      "default_value": 0.0,
-      "unit": "kilotons/hour"
-    }
-=======
   "capacity_existing": {
     "default_value": 0.0,
-    "unit": "kton"
+    "unit": "kilotons/hour"
   },
   "capacity_investment_existing": {
     "default_value": 0.0,
-    "unit": "ktons"
->>>>>>> b11c7309
+    "unit": "kilotons/hour"
   },
   "construction_time": {
     "default_value": 0.0,
     "unit": "1"
   },
-<<<<<<< HEAD
-  {
-    "carbon_intensity": {
-      "default_value": 0.0,
-      "unit": "kilotons/kilotons"
-    }
-=======
   "carbon_intensity": {
     "default_value": 0.0,
-    "unit": "1"
->>>>>>> b11c7309
+    "unit": "kilotons/kilotons"
   },
   "max_diffusion_rate": {
     "default_value": "inf",
     "unit": "1"
   },
-<<<<<<< HEAD
-  {
-    "capacity_limit_country": {
-      "default_value": "inf",
-      "unit": "kilotons/hour"
-    }
-  },
-  {
-    "capacity_addition_unbounded": {
-      "default_value": 0.0,
-      "unit": "kilotons/hour"
-    }
-=======
   "capacity_limit_country": {
     "default_value": "inf",
-    "unit": "ktons"
+    "unit": "kilotons/hour"
   },
   "capacity_addition_unbounded": {
     "default_value": 0.0,
-    "unit": "1"
->>>>>>> b11c7309
+    "unit": "kilotons/hour"
   },
   "retrofit_reference_carrier": {
     "default_value": [
@@ -214,16 +96,8 @@
       "natural_gas_boiler"
     ]
   },
-<<<<<<< HEAD
-  {
-    "retrofit_flow_coupling_factor": {
-      "default_value": 0.18,
-      "unit": "kilotons/GWh"
-    }
-=======
   "retrofit_flow_coupling_factor": {
     "default_value": 0.18,
-    "unit": "kton/GWh"
->>>>>>> b11c7309
+    "unit": "kilotons/GWh"
   }
 }