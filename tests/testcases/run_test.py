import json
import os
import re
import warnings
from collections import defaultdict
from copy import deepcopy

import numpy as np
import pandas as pd
import pytest

from zen_garden._internal import main
from zen_garden.postprocess.results import Results


# fixtures
##########


@pytest.fixture
def config():
    """
    :return: A new instance of the config
    """
    # TODO make work with new json! maybe use run_module from __main__.py directly
    from config import config

    config.solver.keep_files = False
    return deepcopy(config)


@pytest.fixture
def folder_path():
    """
    :return: Returns the path of the testcase folder
    """
    return os.path.dirname(__file__)


# helper functions
##################

def compare_variables_results(test_model: str, results: Results, folder_path: str):
    """
    Compares the variables of a Results object from the test run to precomputed values
    :param test_model: The model to test (name of the data set)
    :param results: The Results object
    :param folder_path: The path to the folder containing the file with the correct variables
    """
    # import json file containing selected variable values of test model collection
    with open(os.path.join(folder_path, "test_variables.json")) as f:
        test_variables = json.load(f)
    # dictionary to store variable names, indices, values and test values of variables which don't match the test values
    failed_variables = defaultdict(dict)
    compare_counter = 0
    # iterate through dataframe rows
    if test_model in test_variables:
        for s in test_variables[test_model]:
            if s in results.solution_loader.scenarios:
                test_values = test_variables[test_model][s]
                for c in test_values:
                    if c in results.solution_loader.components:
                        values = results.get_df(c)[s]
                        for test_value in test_values[c]:
                            if isinstance(test_value["index"],list):
                                test_index = tuple(test_value["index"])
                            else:
                                test_index = test_value["index"]
                            if test_index in values.index:
                                if not np.isclose(values[test_index], test_value["value"], rtol=1e-3):
                                    failed_variables[c][test_index] = {
                                        "computed_values": values[test_index],
                                        "test_value": test_value["value"],
                                    }
                                compare_counter += 1
                            else:
                                print(f"Index {test_value['index']} not found in results for component {c}")
                    else:
                        print(f"Component {c} not found in results")
            else:
                print(f"Scenario {s} not found in results")
    # create the string of all failed variables
    assertion_string = ""
    for failed_var, failed_value in failed_variables.items():
        assertion_string += f"\n{failed_var}: {failed_value}"

    assert (
        len(failed_variables) == 0
    ), f"The variables {assertion_string} don't match their test values"
    if compare_counter == 0:
        warnings.warn(UserWarning(f"No variables have been compared in {test_model}. If not intended, check the test_variables_readable.csv file."))


def check_get_total_get_full_ts(
    results: Results,
    specific_scenario=False,
    element_name=None,
    year=None,
    discount_to_first_step=True,
    get_doc=False,
):
    """
    Tests the functionality of the Results methods get_total() and get_full_ts()

    :param get_doc:
    :param discount_to_first_step: Apply annuity to first year of interval or entire interval
    :param element_name: Specific element
    :param year: Specific year
    :param specific_scenario: Specific scenario
    :param results: Results instance of testcase function has been called from
    """
    test_variables = ["demand", "capacity", "storage_level", "capacity_limit"]
    scenario = None
    if specific_scenario:
        scenario = next(iter(results.solution_loader.scenarios.keys()))
    for test_variable in test_variables:
        df_total = results.get_total(test_variable, scenario_name=scenario, year=year)
        if test_variable != "capacity_limit":
            df_full_ts = results.get_full_ts(
                test_variable,
                scenario_name=scenario,
                year=year,
                discount_to_first_step=discount_to_first_step,
            )
        if element_name is not None:
            df_total = results.get_total(
                test_variable, element_name=df_total.index[0][0]
            )
            if test_variable != "capacity_limit":
                df_full_ts = results.get_full_ts(
                    test_variable, element_name=df_full_ts.index[0][0]
                )
    if get_doc:
        results.get_doc(test_variables[0])


# All the tests
###############

def test_1a(config, folder_path):
    # add duals for this test
    config.solver.save_duals = True

    # run the test
    data_set_name = "test_1a"
    optimization_setup = main(
        config=config, dataset_path=os.path.join(folder_path, data_set_name)
    )

    # read the results and check again
    res = Results(os.path.join("outputs", data_set_name))
    compare_variables_results(data_set_name, res, folder_path)
    # test functions get_total() and get_full_ts()
    check_get_total_get_full_ts(res)


def test_1b(config, folder_path):
    # run the test
    data_set_name = "test_1b"
    optimization_setup = main(
        config=config, dataset_path=os.path.join(folder_path, data_set_name)
    )

    # read the results and check again
    res = Results(os.path.join("outputs", data_set_name))
    compare_variables_results(data_set_name, res, folder_path)


def test_1c(config, folder_path):
    # run the test
    data_set_name = "test_1c"
    optimization_setup = main(
        config=config, dataset_path=os.path.join(folder_path, data_set_name)
    )

    # read the results and check again
    res = Results(os.path.join("outputs", data_set_name))
    compare_variables_results(data_set_name, res, folder_path)


def test_1d(config, folder_path):
    # run the test
    data_set_name = "test_1d"
    optimization_setup = main(config=config, dataset_path=os.path.join(folder_path, data_set_name))

    # read the results and check again
    res = Results(os.path.join("outputs", data_set_name))
    compare_variables_results(data_set_name, res, folder_path)

def test_1e(config, folder_path):
    # run the test
    data_set_name = "test_1e"
    optimization_setup = main(config=config, dataset_path=os.path.join(folder_path, data_set_name))

    # read the results and check again
    res = Results(os.path.join("outputs", data_set_name))
    compare_variables_results(data_set_name, res, folder_path)
    # read the results and check again
    res = Results(os.path.join("outputs", data_set_name))
    compare_variables_results(data_set_name, res, folder_path)

def test_1f(config, folder_path):
    # run the test
    data_set_name = "test_1f"
    optimization_setup = main(config=config, dataset_path=os.path.join(folder_path, data_set_name))

    # read the results and check again
    res = Results(os.path.join("outputs", data_set_name))
    compare_variables_results(data_set_name, res, folder_path)
    # read the results and check again
    res = Results(os.path.join("outputs", data_set_name))
    compare_variables_results(data_set_name, res, folder_path)


def test_2a(config, folder_path):
    # run the test
    data_set_name = "test_2a"
    optimization_setup = main(
        config=config, dataset_path=os.path.join(folder_path, data_set_name)
    )

    # read the results and check again
    res = Results(os.path.join("outputs", data_set_name))
    compare_variables_results(data_set_name, res, folder_path)


def test_2b(config, folder_path):
    # run the test
    data_set_name = "test_2b"
    optimization_setup = main(
        config=config, dataset_path=os.path.join(folder_path, data_set_name)
    )

    # read the results and check again
    res = Results(os.path.join("outputs", data_set_name))
    compare_variables_results(data_set_name, res, folder_path)


def test_2c(config, folder_path):
    # run the test
    data_set_name = "test_2c"
    optimization_setup = main(
        config=config, dataset_path=os.path.join(folder_path, data_set_name)
    )

    # read the results and check again
    res = Results(os.path.join("outputs", data_set_name))
    compare_variables_results(data_set_name, res, folder_path)


def test_3a(config, folder_path):
    # run the test
    data_set_name = "test_3a"
    optimization_setup = main(
        config=config, dataset_path=os.path.join(folder_path, data_set_name)
    )

    # read the results and check again
    res = Results(os.path.join("outputs", data_set_name))
    compare_variables_results(data_set_name, res, folder_path)


def test_3b(config, folder_path):
    # run the test
    data_set_name = "test_3b"
    optimization_setup = main(
        config=config, dataset_path=os.path.join(folder_path, data_set_name)
    )

    # read the results and check again
    res = Results(os.path.join("outputs", data_set_name))
    compare_variables_results(data_set_name, res, folder_path)
    # test functions get_total() and get_full_ts()
    check_get_total_get_full_ts(res)


def test_3c(config, folder_path):
    # run the test
    data_set_name = "test_3c"
    optimization_setup = main(
        config=config, dataset_path=os.path.join(folder_path, data_set_name)
    )

    # read the results and check again
    res = Results(os.path.join("outputs", data_set_name))
    compare_variables_results(data_set_name, res, folder_path)
    # test functions get_total() and get_full_ts()
    check_get_total_get_full_ts(res, year=0)


def test_3d(config, folder_path):
    # run the test
    data_set_name = "test_3d"
    optimization_setup = main(
        config=config, dataset_path=os.path.join(folder_path, data_set_name)
    )

    # compare the variables of the optimization setup ## disabled for myopic foresight tests!
    # compare_variables(data_set_name, optimization_setup, folder_path)
    # read the results and check again
    res = Results(os.path.join("outputs", data_set_name))
    compare_variables_results(data_set_name, res, folder_path)
    # test functions get_total() and get_full_ts()
    check_get_total_get_full_ts(res, discount_to_first_step=False)


def test_3e(config, folder_path):
    # run the test
    data_set_name = "test_3e"
    optimization_setup = main(
        config=config, dataset_path=os.path.join(folder_path, data_set_name)
    )

    # compare the variables of the optimization setup ## disabled for myopic foresight tests!
    # compare_variables(data_set_name, optimization_setup, folder_path)
    # read the results and check again
    res = Results(os.path.join("outputs", data_set_name))
    compare_variables_results(data_set_name, res, folder_path)


def test_3f(config, folder_path):
    # run the test
    data_set_name = "test_3f"
    optimization_setup = main(
        config=config, dataset_path=os.path.join(folder_path, data_set_name)
    )

    # compare the variables of the optimization setup ## disabled for myopic foresight tests!
    # compare_variables(data_set_name, optimization_setup, folder_path)
    # read the results and check again
    res = Results(os.path.join("outputs", data_set_name))
    compare_variables_results(data_set_name, res, folder_path)


def test_3g(config, folder_path):
    # run the test
    data_set_name = "test_3g"
    optimization_setup = main(
        config=config, dataset_path=os.path.join(folder_path, data_set_name)
    )

    # read the results and check again
    res = Results(os.path.join("outputs", data_set_name))
    compare_variables_results(data_set_name, res, folder_path)
    # test functions get_total() and get_full_ts()
    check_get_total_get_full_ts(res)


def test_3h(config, folder_path):
    # run the test
    data_set_name = "test_3h"
    optimization_setup = main(
        config=config, dataset_path=os.path.join(folder_path, data_set_name)
    )

    # read the results and check again
    res = Results(os.path.join("outputs", data_set_name))
    compare_variables_results(data_set_name, res, folder_path)
    # test functions get_total() and get_full_ts()
    check_get_total_get_full_ts(res)


def test_3i(config, folder_path):
    # run the test
    data_set_name = "test_3i"
    optimization_setup = main(
        config=config, dataset_path=os.path.join(folder_path, data_set_name)
    )

    # read the results and check again
    res = Results(os.path.join("outputs", data_set_name))
    compare_variables_results(data_set_name, res, folder_path)
    # test functions get_total() and get_full_ts()
    check_get_total_get_full_ts(res)


def test_4a(config, folder_path):
    # run the test
    data_set_name = "test_4a"
    optimization_setup = main(
        config=config, dataset_path=os.path.join(folder_path, data_set_name)
    )

    # read the results and check again
    res = Results(os.path.join("outputs", data_set_name))
    compare_variables_results(data_set_name, res, folder_path)
    # test functions get_total() and get_full_ts()
    check_get_total_get_full_ts(res)


def test_4b(config, folder_path):
    # run the test
    data_set_name = "test_4b"
    optimization_setup = main(
        config=config, dataset_path=os.path.join(folder_path, data_set_name)
    )

    # read the results and check again
    res = Results(os.path.join("outputs", data_set_name))
    compare_variables_results(data_set_name, res, folder_path)
    # test functions get_total() and get_full_ts()
    check_get_total_get_full_ts(res, specific_scenario=True)


def test_4c(config, folder_path):
    # run the test
    data_set_name = "test_4c"
    optimization_setup = main(
        config=config, dataset_path=os.path.join(folder_path, data_set_name)
    )

    # read the results and check again
    res = Results(os.path.join("outputs", data_set_name))
    compare_variables_results(data_set_name, res, folder_path)


def test_4d(config, folder_path):
    # run the test
    data_set_name = "test_4d"
    optimization_setup = main(
        config=config, dataset_path=os.path.join(folder_path, data_set_name)
    )

    # read the results and check again
    res = Results(os.path.join("outputs", data_set_name))
    compare_variables_results(data_set_name, res, folder_path)


def test_5a(config, folder_path):
    # run the test
    data_set_name = "test_5a"
    optimization_setup = main(
        config=config, dataset_path=os.path.join(folder_path, data_set_name)
    )

    # read the results and check again
    res = Results(os.path.join("outputs", data_set_name))
    compare_variables_results(data_set_name, res, folder_path)
    # test functions get_total() and get_full_ts()
    check_get_total_get_full_ts(res)


def test_5b(config, folder_path):
    # run the test
    data_set_name = "test_5b"
    optimization_setup = main(
        config=config, dataset_path=os.path.join(folder_path, data_set_name)
    )

    # read the results and check again
    res = Results(os.path.join("outputs", data_set_name))
    compare_variables_results(data_set_name, res, folder_path)


def test_5c(config, folder_path):
    # run the test
    data_set_name = "test_5c"
    optimization_setup = main(
        config=config, dataset_path=os.path.join(folder_path, data_set_name)
    )

    # read the results and check again
    res = Results(os.path.join("outputs", data_set_name))
    compare_variables_results(data_set_name, res, folder_path)


def test_5d(config, folder_path):
    # run the test
    data_set_name = "test_5d"
    optimization_setup = main(
        config=config, dataset_path=os.path.join(folder_path, data_set_name)
    )

    # read the results and check again
    res = Results(os.path.join("outputs", data_set_name))
    compare_variables_results(data_set_name, res, folder_path)


def test_6a(config, folder_path):
    # run the test
    data_set_name = "test_6a"
    optimization_setup = main(
        config=config, dataset_path=os.path.join(folder_path, data_set_name)
    )

    # read the results and check again
    res = Results(os.path.join("outputs", data_set_name))
    compare_variables_results(data_set_name, res, folder_path)
    # test functions get_total() and get_full_ts()
    check_get_total_get_full_ts(res)


def test_7a(config, folder_path):
    # run the test
    data_set_name = "test_7a"
    config.analysis.objective = "total_carbon_emissions"
    optimization_setup = main(config=config, dataset_path=os.path.join(folder_path, data_set_name))

    # read the results and check again
    res = Results(os.path.join("outputs", data_set_name))
    compare_variables_results(data_set_name, res, folder_path)


if __name__ == "__main__":
    from config import config

    config.solver.keep_files = False
    folder_path = os.path.dirname(__file__)
<<<<<<< HEAD
    test_4d(config, folder_path)
=======
    test_1a(config, folder_path)
>>>>>>> 8a58e5ae
<|MERGE_RESOLUTION|>--- conflicted
+++ resolved
@@ -506,8 +506,4 @@
 
     config.solver.keep_files = False
     folder_path = os.path.dirname(__file__)
-<<<<<<< HEAD
-    test_4d(config, folder_path)
-=======
-    test_1a(config, folder_path)
->>>>>>> 8a58e5ae
+    test_1a(config, folder_path)