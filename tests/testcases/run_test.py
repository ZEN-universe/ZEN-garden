import json
import os
import re
import warnings
from collections import defaultdict
from copy import deepcopy

import numpy as np
import pandas as pd
import pytest

from zen_garden._internal import main
from zen_garden.postprocess.results import Results


# fixtures
##########


@pytest.fixture
def config():
    """
    :return: A new instance of the config
    """
    # TODO make work with new json! maybe use run_module from __main__.py directly
    from config import config

    config.solver.keep_files = False
    return deepcopy(config)


@pytest.fixture
def folder_path():
    """
    :return: Returns the path of the testcase folder
    """
    return os.path.dirname(__file__)


# helper functions
##################

def compare_variables_results(test_model: str, results: Results, folder_path: str):
    """
    Compares the variables of a Results object from the test run to precomputed values
    :param test_model: The model to test (name of the data set)
    :param results: The Results object
    :param folder_path: The path to the folder containing the file with the correct variables
    """
    # import json file containing selected variable values of test model collection
    with open(os.path.join(folder_path, "test_variables.json")) as f:
        test_variables = json.load(f)
    # dictionary to store variable names, indices, values and test values of variables which don't match the test values
    failed_variables = defaultdict(dict)
    compare_counter = 0
    # iterate through dataframe rows
    if test_model in test_variables:
        for s in test_variables[test_model]:
            if s in results.solution_loader.scenarios:
                test_values = test_variables[test_model][s]
                for c in test_values:
                    if c in results.solution_loader.components:
                        values = results.get_df(c)[s]
                        for test_value in test_values[c]:
                            if isinstance(test_value["index"],list):
                                test_index = tuple(test_value["index"])
                            else:
                                test_index = test_value["index"]
                            if test_index in values.index:
                                if not np.isclose(values[test_index], test_value["value"], rtol=1e-3):
                                    failed_variables[c][test_index] = {
                                        "computed_values": values[test_index],
                                        "test_value": test_value["value"],
                                    }
                                compare_counter += 1
                            else:
                                print(f"Index {test_value['index']} not found in results for component {c}")
                    else:
                        print(f"Component {c} not found in results")
            else:
                print(f"Scenario {s} not found in results")
    # create the string of all failed variables
    assertion_string = ""
    for failed_var, failed_value in failed_variables.items():
        assertion_string += f"\n{failed_var}: {failed_value}"

    assert (
        len(failed_variables) == 0
    ), f"The variables {assertion_string} don't match their test values"
    if compare_counter == 0:
        warnings.warn(UserWarning(f"No variables have been compared in {test_model}. If not intended, check the test_variables.json file."))


def check_get_total_get_full_ts(
    results: Results,
    specific_scenario=False,
    element_name=None,
    year=None,
    discount_to_first_step=True,
    get_doc=False,
):
    """
    Tests the functionality of the Results methods get_total() and get_full_ts()

    :param get_doc:
    :param discount_to_first_step: Apply annuity to first year of interval or entire interval
    :param element_name: Specific element
    :param year: Specific year
    :param specific_scenario: Specific scenario
    :param results: Results instance of testcase function has been called from
    """
    test_variables = ["demand", "capacity", "storage_level", "capacity_limit"]
    scenario = None
    if specific_scenario:
        scenario = next(iter(results.solution_loader.scenarios.keys()))
    for test_variable in test_variables:
        df_total = results.get_total(test_variable, scenario_name=scenario, year=year)
        if test_variable != "capacity_limit":
            df_full_ts = results.get_full_ts(
                test_variable,
                scenario_name=scenario,
                year=year,
                discount_to_first_step=discount_to_first_step,
            )
        if element_name is not None:
            df_total = results.get_total(
                test_variable, element_name=df_total.index[0][0]
            )
            if test_variable != "capacity_limit":
                df_full_ts = results.get_full_ts(
                    test_variable, element_name=df_full_ts.index[0][0]
                )
    if get_doc:
        results.get_doc(test_variables[0])


# All the tests
###############

def test_1a(config, folder_path):
    # add duals for this test
    config.solver.save_duals = True

    # run the test
    data_set_name = "test_1a"
    optimization_setup = main(
        config=config, dataset_path=os.path.join(folder_path, data_set_name)
    )

    # read the results and check again
    res = Results(os.path.join("outputs", data_set_name))
    compare_variables_results(data_set_name, res, folder_path)
    # test functions get_total() and get_full_ts()
    check_get_total_get_full_ts(res)


def test_1b(config, folder_path):
    # run the test
    data_set_name = "test_1b"
    optimization_setup = main(
        config=config, dataset_path=os.path.join(folder_path, data_set_name)
    )

    # read the results and check again
    res = Results(os.path.join("outputs", data_set_name))
    compare_variables_results(data_set_name, res, folder_path)


def test_1c(config, folder_path):
    # run the test
    data_set_name = "test_1c"
    optimization_setup = main(
        config=config, dataset_path=os.path.join(folder_path, data_set_name)
    )

    # read the results and check again
    res = Results(os.path.join("outputs", data_set_name))
    compare_variables_results(data_set_name, res, folder_path)


def test_1d(config, folder_path):
    # run the test
    data_set_name = "test_1d"
    optimization_setup = main(config=config, dataset_path=os.path.join(folder_path, data_set_name))

    # read the results and check again
    res = Results(os.path.join("outputs", data_set_name))
    compare_variables_results(data_set_name, res, folder_path)


def test_1e(config, folder_path):
    # run the test
    data_set_name = "test_1e"
    optimization_setup = main(config=config, dataset_path=os.path.join(folder_path, data_set_name))

    # read the results and check again
    res = Results(os.path.join("outputs", data_set_name))
    compare_variables_results(data_set_name, res, folder_path)
    # read the results and check again
    res = Results(os.path.join("outputs", data_set_name))
    compare_variables_results(data_set_name, res, folder_path)


def test_1f(config, folder_path):
    # run the test
    data_set_name = "test_1f"
    optimization_setup = main(config=config, dataset_path=os.path.join(folder_path, data_set_name))

    # read the results and check again
    res = Results(os.path.join("outputs", data_set_name))
    compare_variables_results(data_set_name, res, folder_path)
    # read the results and check again
    res = Results(os.path.join("outputs", data_set_name))
    compare_variables_results(data_set_name, res, folder_path)


def test_2a(config, folder_path):
    # run the test
    data_set_name = "test_2a"
    optimization_setup = main(
        config=config, dataset_path=os.path.join(folder_path, data_set_name)
    )

    # read the results and check again
    res = Results(os.path.join("outputs", data_set_name))
    compare_variables_results(data_set_name, res, folder_path)


def test_2b(config, folder_path):
    # run the test
    data_set_name = "test_2b"
    optimization_setup = main(
        config=config, dataset_path=os.path.join(folder_path, data_set_name)
    )

    # read the results and check again
    res = Results(os.path.join("outputs", data_set_name))
    compare_variables_results(data_set_name, res, folder_path)


def test_2c(config, folder_path):
    # run the test
    data_set_name = "test_2c"
    optimization_setup = main(
        config=config, dataset_path=os.path.join(folder_path, data_set_name)
    )

    # read the results and check again
    res = Results(os.path.join("outputs", data_set_name))
    compare_variables_results(data_set_name, res, folder_path)


def test_3a(config, folder_path):
    # run the test
    data_set_name = "test_3a"
    optimization_setup = main(
        config=config, dataset_path=os.path.join(folder_path, data_set_name)
    )

    # read the results and check again
    res = Results(os.path.join("outputs", data_set_name))
    compare_variables_results(data_set_name, res, folder_path)


def test_3b(config, folder_path):
    # run the test
    data_set_name = "test_3b"
    optimization_setup = main(
        config=config, dataset_path=os.path.join(folder_path, data_set_name)
    )

    # read the results and check again
    res = Results(os.path.join("outputs", data_set_name))
    compare_variables_results(data_set_name, res, folder_path)
    # test functions get_total() and get_full_ts()
    check_get_total_get_full_ts(res)


def test_3c(config, folder_path):
    # run the test
    data_set_name = "test_3c"
    optimization_setup = main(
        config=config, dataset_path=os.path.join(folder_path, data_set_name)
    )

    # read the results and check again
    res = Results(os.path.join("outputs", data_set_name))
    compare_variables_results(data_set_name, res, folder_path)
    # test functions get_total() and get_full_ts()
    check_get_total_get_full_ts(res, year=0)


def test_3d(config, folder_path):
    # run the test
    data_set_name = "test_3d"
    optimization_setup = main(
        config=config, dataset_path=os.path.join(folder_path, data_set_name)
    )

    # compare the variables of the optimization setup ## disabled for myopic foresight tests!
    # compare_variables(data_set_name, optimization_setup, folder_path)
    # read the results and check again
    res = Results(os.path.join("outputs", data_set_name))
    compare_variables_results(data_set_name, res, folder_path)
    # test functions get_total() and get_full_ts()
    check_get_total_get_full_ts(res, discount_to_first_step=False)


def test_3e(config, folder_path):
    # run the test
    data_set_name = "test_3e"
    optimization_setup = main(
        config=config, dataset_path=os.path.join(folder_path, data_set_name)
    )

    # compare the variables of the optimization setup ## disabled for myopic foresight tests!
    # compare_variables(data_set_name, optimization_setup, folder_path)
    # read the results and check again
    res = Results(os.path.join("outputs", data_set_name))
    compare_variables_results(data_set_name, res, folder_path)


def test_3f(config, folder_path):
    # run the test
    data_set_name = "test_3f"
    optimization_setup = main(
        config=config, dataset_path=os.path.join(folder_path, data_set_name)
    )

    # compare the variables of the optimization setup ## disabled for myopic foresight tests!
    # compare_variables(data_set_name, optimization_setup, folder_path)
    # read the results and check again
    res = Results(os.path.join("outputs", data_set_name))
    compare_variables_results(data_set_name, res, folder_path)


def test_3g(config, folder_path):
    # run the test
    data_set_name = "test_3g"
    optimization_setup = main(
        config=config, dataset_path=os.path.join(folder_path, data_set_name)
    )

    # read the results and check again
    res = Results(os.path.join("outputs", data_set_name))
    compare_variables_results(data_set_name, res, folder_path)
    # test functions get_total() and get_full_ts()
    check_get_total_get_full_ts(res)


def test_3h(config, folder_path):
    # run the test
    data_set_name = "test_3h"
    optimization_setup = main(
        config=config, dataset_path=os.path.join(folder_path, data_set_name)
    )

    # read the results and check again
    res = Results(os.path.join("outputs", data_set_name))
    compare_variables_results(data_set_name, res, folder_path)
    # test functions get_total() and get_full_ts()
    check_get_total_get_full_ts(res)


def test_3i(config, folder_path):
    # run the test
    data_set_name = "test_3i"
    optimization_setup = main(
        config=config, dataset_path=os.path.join(folder_path, data_set_name)
    )

    # read the results and check again
    res = Results(os.path.join("outputs", data_set_name))
    compare_variables_results(data_set_name, res, folder_path)
    # test functions get_total() and get_full_ts()
    check_get_total_get_full_ts(res)


def test_4a(config, folder_path):
    # run the test
    data_set_name = "test_4a"
    optimization_setup = main(
        config=config, dataset_path=os.path.join(folder_path, data_set_name)
    )

    # read the results and check again
    res = Results(os.path.join("outputs", data_set_name))
    compare_variables_results(data_set_name, res, folder_path)
    # test functions get_total() and get_full_ts()
    check_get_total_get_full_ts(res)


def test_4b(config, folder_path):
    # run the test
    data_set_name = "test_4b"
    optimization_setup = main(
        config=config, dataset_path=os.path.join(folder_path, data_set_name)
    )

    # read the results and check again
    res = Results(os.path.join("outputs", data_set_name))
    compare_variables_results(data_set_name, res, folder_path)
    # test functions get_total() and get_full_ts()
    check_get_total_get_full_ts(res, specific_scenario=True)


def test_4c(config, folder_path):
    # run the test
    data_set_name = "test_4c"
    optimization_setup = main(
        config=config, dataset_path=os.path.join(folder_path, data_set_name)
    )

    # read the results and check again
    res = Results(os.path.join("outputs", data_set_name))
    compare_variables_results(data_set_name, res, folder_path)


def test_4d(config, folder_path):
    # run the test
    data_set_name = "test_4d"
    optimization_setup = main(
        config=config, dataset_path=os.path.join(folder_path, data_set_name)
    )

    # read the results and check again
    res = Results(os.path.join("outputs", data_set_name))
    compare_variables_results(data_set_name, res, folder_path)


def test_5a(config, folder_path):
    # run the test
    data_set_name = "test_5a"
    optimization_setup = main(
        config=config, dataset_path=os.path.join(folder_path, data_set_name)
    )

    # read the results and check again
    res = Results(os.path.join("outputs", data_set_name))
    compare_variables_results(data_set_name, res, folder_path)
    # test functions get_total() and get_full_ts()
    check_get_total_get_full_ts(res)


def test_5b(config, folder_path):
    # run the test
    data_set_name = "test_5b"
    optimization_setup = main(
        config=config, dataset_path=os.path.join(folder_path, data_set_name)
    )

    # read the results and check again
    res = Results(os.path.join("outputs", data_set_name))
    compare_variables_results(data_set_name, res, folder_path)


def test_5c(config, folder_path):
    # run the test
    data_set_name = "test_5c"
    optimization_setup = main(
        config=config, dataset_path=os.path.join(folder_path, data_set_name)
    )

    # read the results and check again
    res = Results(os.path.join("outputs", data_set_name))
    compare_variables_results(data_set_name, res, folder_path)


def test_5d(config, folder_path):
    # run the test
    data_set_name = "test_5d"
    optimization_setup = main(
        config=config, dataset_path=os.path.join(folder_path, data_set_name)
    )

    # read the results and check again
    res = Results(os.path.join("outputs", data_set_name))
    compare_variables_results(data_set_name, res, folder_path)


def test_6a(config, folder_path):
    # run the test
    data_set_name = "test_6a"
    optimization_setup = main(
        config=config, dataset_path=os.path.join(folder_path, data_set_name)
    )

    # read the results and check again
    res = Results(os.path.join("outputs", data_set_name))
    compare_variables_results(data_set_name, res, folder_path)
    # test functions get_total() and get_full_ts()
    check_get_total_get_full_ts(res)


def test_7a(config, folder_path):
    # run the test
    data_set_name = "test_7a"
    config.analysis.objective = "total_carbon_emissions"
    optimization_setup = main(config=config, dataset_path=os.path.join(folder_path, data_set_name))

    # read the results and check again
    res = Results(os.path.join("outputs", data_set_name))
    compare_variables_results(data_set_name, res, folder_path)


def test_8a(config, folder_path):
    # run the test
    data_set_name = "test_8a"
    optimization_setup = main(
        config=config, dataset_path=os.path.join(folder_path, data_set_name)
    )

    # read the results and check again
    res = Results(os.path.join("outputs", data_set_name))
    compare_variables_results(data_set_name, res, folder_path)
    check_get_total_get_full_ts(res)


if __name__ == "__main__":
    from config import config

    config.solver.keep_files = False
    folder_path = os.path.dirname(__file__)
<<<<<<< HEAD
    test_8a(config, folder_path)
    a=1
=======
    test_2b(config, folder_path)
>>>>>>> 78b38178
<|MERGE_RESOLUTION|>--- conflicted
+++ resolved
@@ -521,9 +521,5 @@
 
     config.solver.keep_files = False
     folder_path = os.path.dirname(__file__)
-<<<<<<< HEAD
     test_8a(config, folder_path)
-    a=1
-=======
-    test_2b(config, folder_path)
->>>>>>> 78b38178
+    a=1